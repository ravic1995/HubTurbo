--- conflicted
+++ resolved
@@ -14,15 +14,4 @@
 
 branches:
   only:
-<<<<<<< HEAD
-    - master
-    - ci
-    - testfx
-    - tests
-
-before_install:
-    - "export DISPLAY=:99.0"
-    - "sh -e /etc/init.d/xvfb start"
-=======
-    - master
->>>>>>> 84467fe8
+    - master