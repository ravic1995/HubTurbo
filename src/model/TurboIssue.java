package model;

import java.io.IOException;
import java.lang.ref.WeakReference;
import java.text.SimpleDateFormat;
import java.time.LocalDateTime;
import java.time.ZoneId;
import java.util.ArrayList;
import java.util.HashMap;
import java.util.HashSet;
import java.util.List;
import java.util.stream.Collectors;

import javafx.collections.FXCollections;
import javafx.collections.ObservableList;

import org.apache.logging.log4j.LogManager;
import org.apache.logging.log4j.Logger;
import org.eclipse.egit.github.core.Issue;
import org.eclipse.egit.github.core.Label;
import org.eclipse.egit.github.core.PullRequest;
import org.ocpsoft.prettytime.PrettyTime;

import service.IssueEventType;
import service.ServiceManager;
import service.TurboIssueEvent;
import storage.DataManager;
import util.CollectionUtilities;
import util.Utility;

@SuppressWarnings("unused")
public class TurboIssue implements Listable {

	private static final Logger logger = LogManager.getLogger(TurboIssue.class.getName());

	private static final String STATE_CLOSED = "closed";
	private static final String STATE_OPEN = "open";
	private static final String REGEX_REPLACE_DESC = "^[^<>]*<hr>";
	private static final String REGEX_SPLIT_PARENT = "(,\\s+)?#";
	private static final String REGEX_SPLIT_LINES = "(\\r?\\n)+";
	private static final String METADATA_HEADER_PARENT = "* Parent: ";
	private static final String OLD_METADATA_HEADER_PARENT = "* Parent(s): ";
	private static final String METADATA_PARENT = "#%1d \n";
	private static final String METADATA_SEPERATOR = "<hr>";
	private static final String NEW_LINE = "\n";
	private static final int REFRESH_FEED_MINUTES = 15;

	private void ______SERIALISED_FIELDS______() {
	}

	private String creator;
	private String createdAt;
	private LocalDateTime updatedAt;
	private int commentCount;
	private PullRequest pullRequest;
	private int id = 0;
	private String title = "";
	private String description = "";

	private int parentIssue = 0;
	private boolean state = false;
	private TurboUser assignee;
	private TurboMilestone milestone;
	private String htmlUrl;
	private ObservableList<TurboLabel> labels = FXCollections.observableArrayList();

	private void ______MISCELLANEOUS_FIELDS______() {
	}

	private WeakReference<Model> model;

	private String activityFeed = "";

	private List<TurboIssueEvent> issueFeeds = new ArrayList<TurboIssueEvent>();
	private boolean hasAddedFeeds = false;
	private LocalDateTime lastModifiedTime;
	private String previousActor;
	private String previousPTime;
	private String previousMessage;
	private String currentActor;
	private String currentPTime;
	private String currentMessage;

	private ArrayList<String> labelsAdded = new ArrayList<String>();
	private ArrayList<String> labelsRemoved = new ArrayList<String>();
	private ArrayList<String> milestonesAdded = new ArrayList<String>();
	private ArrayList<String> milestonesRemoved = new ArrayList<String>();

	private int labeledCount = 0;
	private int unlabeledCount = 0;
	private int milestonedCount = 0;
	private int demilestonedCount = 0;

	private void ______ESSENTIALS______() {
	}

	public TurboIssue(String title, String desc, Model model) {
		assert title != null;
		assert desc != null;
		assert model != null;
		this.model = new WeakReference<Model>(model);

		setTitle(title);
		setDescription(desc);
		setOpen(true);
	}

	public TurboIssue(Issue issue, Model model) {
		assert issue != null;
		assert model != null;
		this.model = new WeakReference<Model>(model);
		setHtmlUrl(issue.getHtmlUrl());
		setTitle(issue.getTitle());
		setOpen(new Boolean(issue.getState().equals(STATE_OPEN)));
		setId(issue.getNumber());
		setDescription(extractDescription(issue.getBody()));
		setAssignee(issue.getAssignee() == null ? null : new TurboUser(issue.getAssignee()));
		setMilestone(issue.getMilestone() == null ? null : new TurboMilestone(issue.getMilestone()));
		setLabels(translateLabels(issue.getLabels()));
		setParentIssue(extractIssueParent(issue.getBody()));
		setPullRequest(issue.getPullRequest());
		setCommentCount(issue.getComments());
		setCreator(issue.getUser().getLogin());
		setCreatedAt(new SimpleDateFormat("d MMM yy, h:mm a").format(issue.getCreatedAt()));
		setUpdatedAt(LocalDateTime.ofInstant(issue.getUpdatedAt().toInstant(), ZoneId.systemDefault()));
	}

	public Issue toGhResource() {
		Issue ghIssue = new Issue();
		ghIssue.setHtmlUrl(getHtmlUrl());
		ghIssue.setNumber(getId());
		ghIssue.setTitle(getTitle());
		ghIssue.setState(isOpen() ? STATE_OPEN : STATE_CLOSED);
		if (assignee != null)
			ghIssue.setAssignee(assignee.toGhResource());
		if (milestone != null)
			ghIssue.setMilestone(milestone.toGhResource());
		ghIssue.setLabels(TurboLabel.toGhLabels(labels));
		ghIssue.setBody(buildGithubBody());
		return ghIssue;
	}

	public TurboIssue(TurboIssue other) {
		assert other != null;
		copyValues(other);
	}

	@SuppressWarnings({ "unchecked", "rawtypes" })
	public void copyValues(Object other) {
		assert other != null;
		if (other.getClass() == TurboIssue.class) {
			TurboIssue obj = (TurboIssue) other;
			model = obj.model;

			setHtmlUrl(obj.getHtmlUrl());

			// Logging is done with the assumption that this method is used for
			// updating the values of TurboIssue in mind
			if (!obj.getTitle().equals(this.getTitle())) {
				logger.info("Issue " + this.getId() + "; Title was '" + this.getTitle() + "'. Now it's '"
						+ obj.getTitle() + "'");
			}
			setTitle(obj.getTitle());
			setOpen(obj.isOpen());
			setId(obj.getId());

			if (obj.getDescription() != null && this.getDescription() != null) {
				if (!obj.getDescription().equals(this.getDescription())) {
					logger.info("Issue " + this.getId() + "; Description was '" + this.getDescription()
							+ "'. Now it's '" + obj.getDescription() + "'");
				}
			} else if (obj.getDescription() == null && this.getDescription() != null) {
				logger.info("Description was removed for Issue " + this.getId());
			} else if (obj.getDescription() != null && this.getDescription() == null) {
				logger.info("Description was added for Issue " + this.getId());
			}
			setDescription(obj.getDescription());

			if (obj.getAssignee() != null && this.getAssignee() != null) {
				if (!obj.getAssignee().equals(this.getAssignee())) {
					logger.info("Issue " + this.getId() + "; Assignee was '" + this.getAssignee() + "'. Now it's '"
							+ obj.getAssignee() + "'");
				}
			} else if (obj.getAssignee() == null && this.getAssignee() != null) {
				logger.info("Assignee was removed for Issue " + this.getId());
			} else if (obj.getAssignee() != null && this.getAssignee() == null) {
				logger.info("Assignee was added for Issue " + this.getId());
			}
			setAssignee(obj.getAssignee());

			if (obj.getMilestone() != null && this.getMilestone() != null) {
				if (!obj.getMilestone().equals(this.getMilestone())) {
					logger.info("Issue " + this.getId() + "; Milestone was '" + this.getMilestone() + "'. Now it's '"
							+ obj.getMilestone() + "'");
				}
			} else if (obj.getMilestone() == null && this.getMilestone() != null) {
				logger.info("Milestone was removed for Issue " + this.getId());
			} else if (obj.getMilestone() != null && this.getMilestone() == null) {
				logger.info("Milestone was added for Issue " + this.getId());
			}
			setMilestone(obj.getMilestone());

			List oldList = new ArrayList<TurboLabel>();
			List newList = new ArrayList<TurboLabel>();
			for (TurboLabel label : this.getLabels()) {
				oldList.add(label);
			}
			for (TurboLabel label : obj.getLabels()) {
				newList.add(label);
			}
			HashMap<String, HashSet> changes = CollectionUtilities.getChangesToList(oldList, newList);
			HashSet<TurboLabel> removed = changes.get(CollectionUtilities.REMOVED_TAG);
			HashSet<TurboLabel> added = changes.get(CollectionUtilities.ADDED_TAG);
			if (removed.size() > 0) {
				logger.info(removed.size() + " label(s) removed. Label name(s):");
				removed.forEach(System.out::println);
			}
			if (added.size() > 0) {
				logger.info(added.size() + " label(s) added. Label name(s):");
				added.forEach(System.out::println);
			}
			setLabels(obj.getLabels());
			setParentIssue(obj.getParentIssue());
			setPullRequest(obj.getPullRequest());
			setCommentCount(obj.getCommentCount());
			setCreator(obj.getCreator());
			setCreatedAt(obj.getCreatedAt());
			setUpdatedAt(obj.getUpdatedAt());
		}
	}

	@Override
	public String toString() {
		return "Issue " + getTitle();
	}

	@Override
	public String getListName() {
		return "#" + getId() + " " + getTitle();
	}

	private void ______UTILITY_METHODS______() {
	}

	public boolean isPullRequest() {
		return pullRequest != null && pullRequest.getUrl() != null;
	}

	public final String getActivityFeed() {
		return activityFeed;
	}

	public final void setActivityFeed(String value, LocalDateTime time) {
		lastModifiedTime = time;
		activityFeed = value;
	}

	public final TurboIssue parentReference() {
		if (getParentIssue() != -1) {
			return model.get().getIssueWithId(getParentIssue());
		}
		return null;
	}

	public boolean hasAncestor(int index) {
		TurboIssue current = this;
		while (current.getParentIssue() != -1) {
			if (current.getParentIssue() == index)
				return true;
			current = current.parentReference();
		}
		return false;
	}

	public int getDepth() {
		int depth = 0;
		TurboIssue current = this;
		while (current.getParentIssue() != -1) {
			++depth;
			current = current.parentReference();
		}
		return depth;
	}

	private TurboLabel getLabelReference(TurboLabel label) {
		List<TurboLabel> allLabels = model.get().getLabels();
		int index = allLabels.indexOf(label);
		assert index != -1;
		if (index >= 0) {
			return allLabels.get(index);
		} else {
			// Should not happen
			return label;
		}
	}

	private TurboMilestone getMilestoneReference(TurboMilestone milestone) {
		List<TurboMilestone> allMilestones = model.get().getMilestones();
		int index = allMilestones.indexOf(milestone);
		if (index != -1) {
			return allMilestones.get(index);
		} else {
			return milestone;
		}
	}

	private TurboUser getCollaboratorReference(TurboUser user) {
		List<TurboUser> allCollaborators = model.get().getCollaborators();
		int index = allCollaborators.indexOf(user);
		if (index != -1) {
			return allCollaborators.get(index);
		} else {
			return user;
		}
	}

	public boolean hasLabel(TurboLabel label) {
		return labels.contains(label);
	}

	public void addLabel(TurboLabel label) {
		if (labels.contains(label)) {
			return;
		}
		if (label.isExclusive()) {
			removeLabelsWithGroup(label.getGroup());
		}

		addToLabels(label);
	}

	private void removeLabelsWithGroup(String group) {
		List<TurboLabel> labels = getLabelsWithGroup(group);
		removeLabels(labels);
	}

	private List<TurboLabel> getLabelsWithGroup(String group) {
		return labels.stream().filter(label -> group.equalsIgnoreCase(label.getGroup())).collect(Collectors.toList());
	}

	public void addLabels(List<TurboLabel> labList) {
		for (TurboLabel label : labList) {
			addLabel(label);
		}
	}

	public void removeLabel(TurboLabel label) {
		if (!labels.remove(label)) {
			return;
		}
	}

	public void removeLabels(List<TurboLabel> labList) {
		for (TurboLabel label : labList) {
			removeLabel(label);
		}
	}

	private void addToLabels(TurboLabel label) {
		labels.add(getLabelReference(label));
	}

<<<<<<< HEAD
	public void setLabels(List<TurboLabel> labels) {
		if (this.labels != labels) {
			this.labels.clear();
			for (TurboLabel label : labels) {
				addLabel(label);
			}
		}
	}

	/*
	 * Constructors & Public Methods
	 */

	public TurboIssue(String title, String desc, Model model) {
		assert title != null;
		assert desc != null;
		assert model != null;
		this.model = new WeakReference<Model>(model);

		setTitle(title);
		setDescription(desc);
		setOpen(true);
	}

	// Copy constructor
	public TurboIssue(TurboIssue other) {
		assert other != null;
		copyValues(other);
	}

	public TurboIssue(Issue issue, Model model) {
		assert issue != null;
		assert model != null;
		this.model = new WeakReference<Model>(model);
		setHtmlUrl(issue.getHtmlUrl());
		setTitle(issue.getTitle());
		setOpen(new Boolean(issue.getState().equals(STATE_OPEN)));
		setId(issue.getNumber());
		setDescription(extractDescription(issue.getBody()));
		setAssignee(issue.getAssignee() == null ? null : new TurboUser(
				issue.getAssignee()));
		setMilestone(issue.getMilestone() == null ? null : new TurboMilestone(
				issue.getMilestone()));
		setLabels(translateLabels(issue.getLabels()));
		setParentIssue(extractIssueParent(issue.getBody()));
		setPullRequest(issue.getPullRequest());
		setNumOfComments(issue.getComments());
		setCreator(issue.getUser().getLogin());
		setCreatedAt(new SimpleDateFormat("d MMM yy, h:mm a").format(issue
				.getCreatedAt()));
		setUpdatedAt(LocalDateTime.ofInstant(issue.getUpdatedAt().toInstant(),
				ZoneId.systemDefault()));
	}

	public Issue toGhResource() {
		Issue ghIssue = new Issue();
		ghIssue.setHtmlUrl(getHtmlUrl());
		ghIssue.setNumber(getId());
		ghIssue.setTitle(getTitle());
		ghIssue.setState(isOpen() ? STATE_OPEN : STATE_CLOSED);
		if (assignee != null)
			ghIssue.setAssignee(assignee.toGhResource());
		if (milestone != null)
			ghIssue.setMilestone(milestone.toGhResource());
		ghIssue.setLabels(TurboLabel.toGhLabels(labels));
		ghIssue.setBody(buildGithubBody());
		return ghIssue;
	}

	private void log(String field, String change) {
		logger.info(String.format("Issue %d %s: %s", this.getId(), field, change));
	}

	private void log(String field, String before, String after) {
		logger.info(String.format("Issue %d %s: '%s' -> '%s'", this.getId(), field, before, after));
	}
	
	@SuppressWarnings({ "unchecked", "rawtypes" })
	public void copyValues(Object other) {
		assert other != null;
		if (other.getClass() == TurboIssue.class) {
			TurboIssue otherIssue = (TurboIssue)other;
			model = otherIssue.model;
			
			setHtmlUrl(otherIssue.getHtmlUrl());

			// Logging is done with the assumption that this method is used for
			// updating the values of TurboIssue in mind
			if (!otherIssue.getTitle().equals(this.getTitle())) {
				log("title", this.getTitle(), otherIssue.getTitle());
			}
			setTitle(otherIssue.getTitle());
			setOpen(otherIssue.isOpen());
			setId(otherIssue.getId());

			if (otherIssue.getDescription() != null && this.getDescription() != null) {
				if (!otherIssue.getDescription().equals(this.getDescription())) {
					log("desc", this.getDescription(), otherIssue.getDescription());
				}
			} else if (otherIssue.getDescription() == null && this.getDescription() != null) {
				log("desc", "removed");
			} else if (otherIssue.getDescription() != null
					&& this.getDescription() == null) {
				log("desc", "added");
			}
			setDescription(otherIssue.getDescription());

			if (otherIssue.getAssignee() != null && this.getAssignee() != null) {
				if (!otherIssue.getAssignee().equals(this.getAssignee())) {
					log("assignee", this.getAssignee().logString(), otherIssue.getAssignee().logString());
				}
			} else if (otherIssue.getAssignee() == null && this.getAssignee() != null) {
				log("assignee", "removed");
			} else if (otherIssue.getAssignee() != null && this.getAssignee() == null) {
				log("assignee", "added");
			}
			setAssignee(otherIssue.getAssignee());

			if (otherIssue.getMilestone() != null && this.getMilestone() != null) {
				if (!otherIssue.getMilestone().equals(this.getMilestone())) {
					log("milestone", this.getMilestone().logString(), otherIssue.getMilestone().logString());
				}
			} else if (otherIssue.getMilestone() == null && this.getMilestone() != null) {
				log("milestone", "removed");
			} else if (otherIssue.getMilestone() != null && this.getMilestone() == null) {
				log("milestone", "added");
			}
			setMilestone(otherIssue.getMilestone());

			List oldList = new ArrayList<TurboLabel>();
			List newList = new ArrayList<TurboLabel>();
			for (TurboLabel label : this.getLabels()) {
				oldList.add(label);
			}
			for (TurboLabel label : otherIssue.getLabels()) {
				newList.add(label);
			}
			HashMap<String, HashSet> changes = CollectionUtilities
					.getChangesToList(oldList, newList);
			HashSet<TurboLabel> removed = changes
					.get(CollectionUtilities.REMOVED_TAG);
			HashSet<TurboLabel> added = changes
					.get(CollectionUtilities.ADDED_TAG);
			if (removed.size() > 0) {
				logger.info(String.format("Issue %d labels removed: %s", this.getId(), Utility.stringify(removed)));
			}
			if (added.size() > 0) {
				logger.info(String.format("Issue %d labels added: %s", this.getId(), Utility.stringify(added)));
			}
			setLabels(otherIssue.getLabels());
			setParentIssue(otherIssue.getParentIssue());
			setPullRequest(otherIssue.getPullRequest());
			setNumOfComments(otherIssue.getNumOfComments());
			setCreator(otherIssue.getCreator());
			setCreatedAt(otherIssue.getCreatedAt());
			setUpdatedAt(otherIssue.getUpdatedAt());
		}
	}

=======
>>>>>>> 05d43e24
	public static String extractDescription(String issueBody) {
		if (issueBody == null)
			return "";
		String description = issueBody.replaceAll(REGEX_REPLACE_DESC, "").trim();
		return description;
	}

	public static int extractIssueParent(String issueBody) {
		if (issueBody == null) {
			return -1;
		}
		String[] lines = issueBody.split(REGEX_SPLIT_LINES);
		int seperatorLineIndex = getSeparatorIndex(lines);
		for (int i = 0; i < seperatorLineIndex; i++) {
			String line = lines[i];

			if (line.startsWith(METADATA_HEADER_PARENT)) {
				String value = line.replace(METADATA_HEADER_PARENT, "");
				String[] valueTokens = value.split(REGEX_SPLIT_PARENT);
				for (int j = 0; j < valueTokens.length; j++) {
					if (!valueTokens[j].trim().isEmpty()) {
						return Integer.parseInt(valueTokens[j].trim());
					}
				}
			} else if (line.startsWith(OLD_METADATA_HEADER_PARENT)) {
				// legacy
				String value = line.replace(OLD_METADATA_HEADER_PARENT, "");
				String[] valueTokens = value.split(REGEX_SPLIT_PARENT);
				for (int j = 0; j < valueTokens.length; j++) {
					if (!valueTokens[j].trim().isEmpty()) {
						return Integer.parseInt(valueTokens[j].trim());
					}
				}
			}
		}
		return -1;
	}

	public String getFeeds(int hours, int minutes, int seconds) {
		LocalDateTime currentTime = LocalDateTime.now();
		LocalDateTime cutoffTime;
		if (!hasAddedFeeds) {
			cutoffTime = currentTime.minusHours(hours).minusMinutes(minutes).minusSeconds(seconds);
			if (cutoffTime.isAfter(getUpdatedAt())) {
				// No activity feed to display
				setActivityFeed("", currentTime);
			} else {
				issueFeeds.clear();
				issueFeeds.addAll(getGithubFeed());
				setActivityFeed(formatFeeds(hours, minutes, seconds), currentTime);
			}
			hasAddedFeeds = true;
		} else {
			cutoffTime = lastModifiedTime;
			if (cutoffTime.isAfter(getUpdatedAt())) {
				// No new activity for this issue
				LocalDateTime refreshTime = currentTime.minusMinutes(REFRESH_FEED_MINUTES);
				if (refreshTime.isAfter(lastModifiedTime)) {
					// Check to update pretty time
					setActivityFeed(formatFeeds(hours, minutes, seconds), currentTime);
				}
			} else {
				issueFeeds.clear();
				issueFeeds.addAll(getGithubFeed());
				setActivityFeed(formatFeeds(hours, minutes, seconds), currentTime);
			}
		}
		return getActivityFeed();
	}

	/*
	 * Private Methods
	 */

	private List<TurboIssueEvent> getGithubFeed() {
		List<TurboIssueEvent> feeds = new ArrayList<TurboIssueEvent>();
		try {
			feeds = ServiceManager.getInstance().getFeeds(getId());
		} catch (Exception e) {
			logger.error(e.getLocalizedMessage(), e);
		}
		return feeds;
	}

	private String formatFeeds(int hours, int minutes, int seconds) {
		LocalDateTime currentTime = LocalDateTime.now();
		LocalDateTime cutoffTime = currentTime.minusHours(hours).minusMinutes(minutes).minusSeconds(seconds);
		ArrayList<String> feedMessages = new ArrayList<String>();
		ArrayList<String> tempMessages = new ArrayList<String>();
		ArrayList<IssueEventType> eventSeq = new ArrayList<IssueEventType>();

		previousActor = "";
		previousPTime = "";
		previousMessage = "";
		currentMessage = "";
		for (TurboIssueEvent event : issueFeeds) {
			if (LocalDateTime.ofInstant(event.getDate().toInstant(), ZoneId.systemDefault()).isAfter(cutoffTime)) {
				if (isNewEvent(event)) {
					feedMessages.addAll(outputToBuffer(tempMessages, eventSeq));
					tempMessages.clear();
					eventSeq.clear();
				}
				eventSeq.add(event.getType());
				currentMessage = formatMessage(currentActor, currentPTime, event);
				if (currentMessage != null && !currentMessage.isEmpty() && !currentMessage.equals(previousMessage)) {
					tempMessages.add(currentMessage);
					previousMessage = currentMessage;
				}
			}
		}
		feedMessages.addAll(outputToBuffer(tempMessages, eventSeq));
		return outputReverseOrder(feedMessages);
	}

	private ArrayList<String> outputToBuffer(ArrayList<String> inputBuffer, ArrayList<IssueEventType> inputSeq) {
		ArrayList<String> outputBuffer = new ArrayList<String>();
		int bufferIndex = 0;

		for (IssueEventType eventType : inputSeq) {
			switch (eventType) {
			case Milestoned:
			case Demilestoned:
				if (milestonedCount > 0 || demilestonedCount > 0) {
					outputBuffer.add(aggregateMilestoneEvent());
				}
				break;
			case Labeled:
			case Unlabeled:
				if (labeledCount > 0 || unlabeledCount > 0) {
					outputBuffer.add(aggregateLabelEvent());
				}
				break;
			default:
				if (bufferIndex < inputBuffer.size()) {
					outputBuffer.add(inputBuffer.get(bufferIndex));
					++bufferIndex;
				}
			}
		}
		previousActor = currentActor;
		previousPTime = currentPTime;
		return outputBuffer;
	}

	private String outputReverseOrder(ArrayList<String> bufferList) {
		StringBuffer stringBuffer = new StringBuffer();
		for (int i = bufferList.size(); i > 0; i--) {
			if (i == bufferList.size()) {
				stringBuffer.append(bufferList.get(i - 1));
			} else {
				stringBuffer.append(NEW_LINE + bufferList.get(i - 1));
			}
		}
		return stringBuffer.toString();
	}

	private boolean isNewEvent(TurboIssueEvent issueEvent) {
		PrettyTime pt = new PrettyTime();
		currentPTime = pt.format(issueEvent.getDate());
		currentActor = issueEvent.getActor().getLogin();
		if (currentActor.equalsIgnoreCase(previousActor) && currentPTime.equalsIgnoreCase(previousPTime)) {
			return false;
		} else {
			return true;
		}
	}

	private String aggregateLabelEvent() {
		String affectedLabels;
		String message;
		if (labeledCount > 0 && unlabeledCount > 0) {
			affectedLabels = labelsAdded.get(0);
			for (int i = 1; i < labelsAdded.size(); ++i) {
				affectedLabels += ", " + labelsAdded.get(i);
			}
			String removedLabels = labelsRemoved.get(0);
			for (int i = 1; i < labelsRemoved.size(); ++i) {
				removedLabels += ", " + labelsRemoved.get(i);
			}
			message = String.format("%s added %s and removed %s labels %s.", previousActor, affectedLabels,
					removedLabels, previousPTime);
		} else if (labeledCount == 1) {
			affectedLabels = labelsAdded.get(0);
			message = String.format("%s added %s label %s.", previousActor, affectedLabels, previousPTime);
		} else if (labeledCount > 1) {
			affectedLabels = labelsAdded.get(0);
			for (int i = 1; i < labelsAdded.size(); ++i) {
				affectedLabels += ", " + labelsAdded.get(i);
			}
			message = String.format("%s added %s labels %s.", previousActor, affectedLabels, previousPTime);
		} else if (unlabeledCount == 1) {
			affectedLabels = labelsRemoved.get(0);
			message = String.format("%s removed %s label %s.", previousActor, affectedLabels, previousPTime);
		} else {
			// (unlabeledCount > 1)
			affectedLabels = labelsRemoved.get(0);
			for (int i = 1; i < labelsRemoved.size(); ++i) {
				affectedLabels += ", " + labelsRemoved.get(i);
			}
			message = String.format("%s removed %s labels %s.", previousActor, affectedLabels, previousPTime);
		}
		labeledCount = 0;
		unlabeledCount = 0;
		labelsAdded.clear();
		labelsRemoved.clear();
		return message;
	}

	private String aggregateMilestoneEvent() {
		String affectedMilestones;
		String message;
		if (milestonedCount > 0 && demilestonedCount > 0) {
			affectedMilestones = milestonesAdded.get(0);
			for (int i = 1; i < milestonesAdded.size(); ++i) {
				affectedMilestones += ", " + milestonesAdded.get(i);
			}
			for (int i = 0; i < milestonesRemoved.size(); ++i) {
				affectedMilestones += ", " + milestonesRemoved.get(i);
			}
			message = String.format("%s modified the milestone: %s %s.", previousActor, affectedMilestones,
					previousPTime);
		} else if (milestonedCount > 0) {
			affectedMilestones = milestonesAdded.get(0);
			for (int i = 1; i < milestonesAdded.size(); ++i) {
				affectedMilestones += ", " + milestonesAdded.get(i);
			}
			message = String.format("%s added to %s milestone %s.", previousActor, affectedMilestones, previousPTime);
		} else {
			// (demilestonedCount > 0)
			affectedMilestones = milestonesRemoved.get(0);
			for (int i = 1; i < milestonesRemoved.size(); ++i) {
				affectedMilestones += ", " + milestonesRemoved.get(i);
			}
			message = String.format("%s removed from %s milestone %s.", previousActor, affectedMilestones,
					previousPTime);
		}
		milestonedCount = 0;
		demilestonedCount = 0;
		milestonesAdded.clear();
		milestonesRemoved.clear();
		return message;
	}

	private String formatMessage(String actorName, String timeString, TurboIssueEvent issueEvent) {
		String message = "";
		switch (issueEvent.getType()) {
		case Renamed:
			message = String.format("%s renamed this issue %s.", actorName, timeString);
			break;
		case Milestoned:
			milestonedCount++;
			milestonesAdded.add(issueEvent.getMilestoneTitle());
			break;
		case Demilestoned:
			demilestonedCount++;
			milestonesRemoved.add(issueEvent.getMilestoneTitle());
			break;
		case Labeled:
			labeledCount++;
			labelsAdded.add(issueEvent.getLabelName());
			break;
		case Unlabeled:
			unlabeledCount++;
			labelsRemoved.add(issueEvent.getLabelName());
			break;
		case Assigned:
			message = String.format("%s was assigned to this issue %s.", actorName, timeString);
			break;
		case Unassigned:
			message = String.format("%s was unassigned from this issue %s.", actorName, timeString);
			break;
		case Closed:
			message = String.format("%s closed this issue %s.", actorName, timeString);
			break;
		case Reopened:
			message = String.format("%s reopened this issue %s.", actorName, timeString);
			break;
		case Locked:
			message = String.format("%s locked issue %s.", actorName, timeString);
			break;
		case Unlocked:
			message = String.format("%s unlocked this issue %s.", actorName, timeString);
			break;
		case Referenced:
			message = String.format("%s referenced this issue %s.", actorName, timeString);
			break;
		case Subscribed:
			message = String.format("%s subscribed to receive notifications for this issue %s.", actorName, timeString);
			break;
		case Mentioned:
			message = String.format("%s was mentioned %s.", actorName, timeString);
			break;
		case Merged:
			message = String.format("%s merged this issue %s.", actorName, timeString);
			break;
		case HeadRefDeleted:
			message = String.format("%s deleted the pull request's branch %s.", actorName, timeString);
			break;
		case HeadRefRestored:
			message = String.format("%s restored the pull request's branch %s.", actorName, timeString);
			break;
		default:
			// Not yet implemented, or no events triggered
			message = String.format("%s %s %s.", actorName, issueEvent.getType().toString(), timeString);
		}
		return message;
	}

	private ObservableList<TurboLabel> translateLabels(List<Label> labels) {
		ObservableList<TurboLabel> turboLabels = FXCollections.observableArrayList();
		if (labels == null)
			return turboLabels;

		for (Label label : labels) {
			turboLabels.add(new TurboLabel(label));
		}

		return turboLabels;
	}

	private static int getSeparatorIndex(String[] lines) {
		for (int i = 0; i < lines.length; i++) {
			if (lines[i].equals(METADATA_SEPERATOR)) {
				return i;
			}
		}
		return -1;
	}

	public String buildGithubBody() {
		StringBuilder body = new StringBuilder();
		int parent = this.getParentIssue();
		if (parent > 0) {
			String parentData = METADATA_HEADER_PARENT + METADATA_PARENT;
			body.append(String.format(parentData, this.getParentIssue()));
			body.append(METADATA_SEPERATOR + "\n");
		}
		body.append(getDescription());
		return body.toString();
	}

<<<<<<< HEAD
	/*
	 * Overridden Methods
	 */
	
	@Override
	public String getListName() {
		return "#" + getId() + " " + getTitle();
	}

	@Override
	public String toString() {
		return "TurboIssue [id=" + id + ", title=" + title + "]";
	}
	
	/**
	 * A convenient string representation of this object, for purposes of readable logs.
	 * @return
	 */
	public String logString() {
		return "Issue #" + getId() + ": " + getTitle();
=======
	private void ______GETTERS_AND_SETTERS______() {
	}

	public String getCreator() {
		String name = DataManager.getInstance().getUserAlias(creator);
		if (name == null) {
			name = creator;
		}
		return name;
	}

	public void setCreator(String creator) {
		this.creator = creator;
	}

	public String getCreatedAt() {
		return this.createdAt;
	}

	public void setCreatedAt(String createdAt) {
		this.createdAt = createdAt;
	}

	public LocalDateTime getUpdatedAt() {
		return this.updatedAt;
	}

	public void setUpdatedAt(LocalDateTime updatedAt) {
		this.updatedAt = updatedAt;
	}

	public int getCommentCount() {
		return commentCount;
	}

	public void setCommentCount(int num) {
		this.commentCount = num;
	}

	public PullRequest getPullRequest() {
		return pullRequest;
	}

	public void setPullRequest(PullRequest pr) {
		this.pullRequest = pr;
	}

	public final int getId() {
		return id;
	}

	public final void setId(int value) {
		id = value;
	}

	public final String getTitle() {
		return title;
	}

	public final void setTitle(String value) {
		title = value;
	}

	public final String getDescription() {
		return description;
	}

	public final void setDescription(String value) {
		description = value;
	}

	public int getParentIssue() {
		return parentIssue;
	}

	public final void setParentIssue(int parent) {
		parentIssue = parent;
	}

	public final boolean isOpen() {
		return state;
	}

	public final void setOpen(boolean value) {
		state = value;
	}

	public TurboUser getAssignee() {
		return assignee;
	}

	public void setAssignee(TurboUser assignee) {
		this.assignee = getCollaboratorReference(assignee);
	}

	public TurboMilestone getMilestone() {
		return milestone;
	}

	public void setMilestone(TurboMilestone milestone) {
		this.milestone = getMilestoneReference(milestone);
	}

	public String getHtmlUrl() {
		return htmlUrl;
	}

	public void setHtmlUrl(String htmlUrl) {
		this.htmlUrl = htmlUrl;
	}

	public ObservableList<TurboLabel> getLabels() {
		return FXCollections.observableArrayList(labels);
	}

	public void setLabels(List<TurboLabel> labels) {
		if (this.labels != labels) {
			this.labels.clear();
			for (TurboLabel label : labels) {
				addLabel(label);
			}
		}
>>>>>>> 05d43e24
	}
}<|MERGE_RESOLUTION|>--- conflicted
+++ resolved
@@ -1,6 +1,5 @@
 package model;
 
-import java.io.IOException;
 import java.lang.ref.WeakReference;
 import java.text.SimpleDateFormat;
 import java.time.LocalDateTime;
@@ -145,93 +144,107 @@
 		copyValues(other);
 	}
 
+	private void log(String field, String change) {
+	    logger.info(String.format("Issue %d %s: %s", this.getId(), field, change));
+	}
+
+	private void log(String field, String before, String after) {
+	    logger.info(String.format("Issue %d %s: '%s' -> '%s'", this.getId(), field, before, after));
+	}
+
 	@SuppressWarnings({ "unchecked", "rawtypes" })
 	public void copyValues(Object other) {
-		assert other != null;
-		if (other.getClass() == TurboIssue.class) {
-			TurboIssue obj = (TurboIssue) other;
-			model = obj.model;
-
-			setHtmlUrl(obj.getHtmlUrl());
-
-			// Logging is done with the assumption that this method is used for
-			// updating the values of TurboIssue in mind
-			if (!obj.getTitle().equals(this.getTitle())) {
-				logger.info("Issue " + this.getId() + "; Title was '" + this.getTitle() + "'. Now it's '"
-						+ obj.getTitle() + "'");
-			}
-			setTitle(obj.getTitle());
-			setOpen(obj.isOpen());
-			setId(obj.getId());
-
-			if (obj.getDescription() != null && this.getDescription() != null) {
-				if (!obj.getDescription().equals(this.getDescription())) {
-					logger.info("Issue " + this.getId() + "; Description was '" + this.getDescription()
-							+ "'. Now it's '" + obj.getDescription() + "'");
-				}
-			} else if (obj.getDescription() == null && this.getDescription() != null) {
-				logger.info("Description was removed for Issue " + this.getId());
-			} else if (obj.getDescription() != null && this.getDescription() == null) {
-				logger.info("Description was added for Issue " + this.getId());
-			}
-			setDescription(obj.getDescription());
-
-			if (obj.getAssignee() != null && this.getAssignee() != null) {
-				if (!obj.getAssignee().equals(this.getAssignee())) {
-					logger.info("Issue " + this.getId() + "; Assignee was '" + this.getAssignee() + "'. Now it's '"
-							+ obj.getAssignee() + "'");
-				}
-			} else if (obj.getAssignee() == null && this.getAssignee() != null) {
-				logger.info("Assignee was removed for Issue " + this.getId());
-			} else if (obj.getAssignee() != null && this.getAssignee() == null) {
-				logger.info("Assignee was added for Issue " + this.getId());
-			}
-			setAssignee(obj.getAssignee());
-
-			if (obj.getMilestone() != null && this.getMilestone() != null) {
-				if (!obj.getMilestone().equals(this.getMilestone())) {
-					logger.info("Issue " + this.getId() + "; Milestone was '" + this.getMilestone() + "'. Now it's '"
-							+ obj.getMilestone() + "'");
-				}
-			} else if (obj.getMilestone() == null && this.getMilestone() != null) {
-				logger.info("Milestone was removed for Issue " + this.getId());
-			} else if (obj.getMilestone() != null && this.getMilestone() == null) {
-				logger.info("Milestone was added for Issue " + this.getId());
-			}
-			setMilestone(obj.getMilestone());
-
-			List oldList = new ArrayList<TurboLabel>();
-			List newList = new ArrayList<TurboLabel>();
-			for (TurboLabel label : this.getLabels()) {
-				oldList.add(label);
-			}
-			for (TurboLabel label : obj.getLabels()) {
-				newList.add(label);
-			}
-			HashMap<String, HashSet> changes = CollectionUtilities.getChangesToList(oldList, newList);
-			HashSet<TurboLabel> removed = changes.get(CollectionUtilities.REMOVED_TAG);
-			HashSet<TurboLabel> added = changes.get(CollectionUtilities.ADDED_TAG);
-			if (removed.size() > 0) {
-				logger.info(removed.size() + " label(s) removed. Label name(s):");
-				removed.forEach(System.out::println);
-			}
-			if (added.size() > 0) {
-				logger.info(added.size() + " label(s) added. Label name(s):");
-				added.forEach(System.out::println);
-			}
-			setLabels(obj.getLabels());
-			setParentIssue(obj.getParentIssue());
-			setPullRequest(obj.getPullRequest());
-			setCommentCount(obj.getCommentCount());
-			setCreator(obj.getCreator());
-			setCreatedAt(obj.getCreatedAt());
-			setUpdatedAt(obj.getUpdatedAt());
-		}
+	    assert other != null;
+	    if (other.getClass() == TurboIssue.class) {
+	        TurboIssue otherIssue = (TurboIssue)other;
+	        model = otherIssue.model;
+
+	        setHtmlUrl(otherIssue.getHtmlUrl());
+
+	        // Logging is done with the assumption that this method is used for
+	        // updating the values of TurboIssue in mind
+	        if (!otherIssue.getTitle().equals(this.getTitle())) {
+	            log("title", this.getTitle(), otherIssue.getTitle());
+	        }
+	        setTitle(otherIssue.getTitle());
+	        setOpen(otherIssue.isOpen());
+	        setId(otherIssue.getId());
+
+	        if (otherIssue.getDescription() != null && this.getDescription() != null) {
+	            if (!otherIssue.getDescription().equals(this.getDescription())) {
+	                log("desc", this.getDescription(), otherIssue.getDescription());
+	            }
+	        } else if (otherIssue.getDescription() == null && this.getDescription() != null) {
+	            log("desc", "removed");
+	        } else if (otherIssue.getDescription() != null
+	                && this.getDescription() == null) {
+	            log("desc", "added");
+	        }
+	        setDescription(otherIssue.getDescription());
+
+	        if (otherIssue.getAssignee() != null && this.getAssignee() != null) {
+	            if (!otherIssue.getAssignee().equals(this.getAssignee())) {
+	                log("assignee", this.getAssignee().logString(), otherIssue.getAssignee().logString());
+	            }
+	        } else if (otherIssue.getAssignee() == null && this.getAssignee() != null) {
+	            log("assignee", "removed");
+	        } else if (otherIssue.getAssignee() != null && this.getAssignee() == null) {
+	            log("assignee", "added");
+	        }
+	        setAssignee(otherIssue.getAssignee());
+
+	        if (otherIssue.getMilestone() != null && this.getMilestone() != null) {
+	            if (!otherIssue.getMilestone().equals(this.getMilestone())) {
+	                log("milestone", this.getMilestone().logString(), otherIssue.getMilestone().logString());
+	            }
+	        } else if (otherIssue.getMilestone() == null && this.getMilestone() != null) {
+	            log("milestone", "removed");
+	        } else if (otherIssue.getMilestone() != null && this.getMilestone() == null) {
+	            log("milestone", "added");
+	        }
+	        setMilestone(otherIssue.getMilestone());
+
+	        List oldList = new ArrayList<TurboLabel>();
+	        List newList = new ArrayList<TurboLabel>();
+	        for (TurboLabel label : this.getLabels()) {
+	            oldList.add(label);
+	        }
+	        for (TurboLabel label : otherIssue.getLabels()) {
+	            newList.add(label);
+	        }
+	        HashMap<String, HashSet> changes = CollectionUtilities
+	                .getChangesToList(oldList, newList);
+	        HashSet<TurboLabel> removed = changes
+	                .get(CollectionUtilities.REMOVED_TAG);
+	        HashSet<TurboLabel> added = changes
+	                .get(CollectionUtilities.ADDED_TAG);
+	        if (removed.size() > 0) {
+	            logger.info(String.format("Issue %d labels removed: %s", this.getId(), Utility.stringify(removed)));
+	        }
+	        if (added.size() > 0) {
+	            logger.info(String.format("Issue %d labels added: %s", this.getId(), Utility.stringify(added)));
+	        }
+	        setLabels(otherIssue.getLabels());
+	        setParentIssue(otherIssue.getParentIssue());
+	        setPullRequest(otherIssue.getPullRequest());
+	        setCommentCount(otherIssue.getCommentCount());
+	        setCreator(otherIssue.getCreator());
+	        setCreatedAt(otherIssue.getCreatedAt());
+	        setUpdatedAt(otherIssue.getUpdatedAt());
+	    }
 	}
 
 	@Override
 	public String toString() {
-		return "Issue " + getTitle();
+	    return "TurboIssue [id=" + id + ", title=" + title + "]";
+	}
+
+	/**
+	 * A convenient string representation of this object, for purposes of readable logs.
+	 * @return
+	 */
+	public String logString() {
+	    return "Issue #" + getId() + ": " + getTitle();
 	}
 
 	@Override
@@ -360,168 +373,6 @@
 		labels.add(getLabelReference(label));
 	}
 
-<<<<<<< HEAD
-	public void setLabels(List<TurboLabel> labels) {
-		if (this.labels != labels) {
-			this.labels.clear();
-			for (TurboLabel label : labels) {
-				addLabel(label);
-			}
-		}
-	}
-
-	/*
-	 * Constructors & Public Methods
-	 */
-
-	public TurboIssue(String title, String desc, Model model) {
-		assert title != null;
-		assert desc != null;
-		assert model != null;
-		this.model = new WeakReference<Model>(model);
-
-		setTitle(title);
-		setDescription(desc);
-		setOpen(true);
-	}
-
-	// Copy constructor
-	public TurboIssue(TurboIssue other) {
-		assert other != null;
-		copyValues(other);
-	}
-
-	public TurboIssue(Issue issue, Model model) {
-		assert issue != null;
-		assert model != null;
-		this.model = new WeakReference<Model>(model);
-		setHtmlUrl(issue.getHtmlUrl());
-		setTitle(issue.getTitle());
-		setOpen(new Boolean(issue.getState().equals(STATE_OPEN)));
-		setId(issue.getNumber());
-		setDescription(extractDescription(issue.getBody()));
-		setAssignee(issue.getAssignee() == null ? null : new TurboUser(
-				issue.getAssignee()));
-		setMilestone(issue.getMilestone() == null ? null : new TurboMilestone(
-				issue.getMilestone()));
-		setLabels(translateLabels(issue.getLabels()));
-		setParentIssue(extractIssueParent(issue.getBody()));
-		setPullRequest(issue.getPullRequest());
-		setNumOfComments(issue.getComments());
-		setCreator(issue.getUser().getLogin());
-		setCreatedAt(new SimpleDateFormat("d MMM yy, h:mm a").format(issue
-				.getCreatedAt()));
-		setUpdatedAt(LocalDateTime.ofInstant(issue.getUpdatedAt().toInstant(),
-				ZoneId.systemDefault()));
-	}
-
-	public Issue toGhResource() {
-		Issue ghIssue = new Issue();
-		ghIssue.setHtmlUrl(getHtmlUrl());
-		ghIssue.setNumber(getId());
-		ghIssue.setTitle(getTitle());
-		ghIssue.setState(isOpen() ? STATE_OPEN : STATE_CLOSED);
-		if (assignee != null)
-			ghIssue.setAssignee(assignee.toGhResource());
-		if (milestone != null)
-			ghIssue.setMilestone(milestone.toGhResource());
-		ghIssue.setLabels(TurboLabel.toGhLabels(labels));
-		ghIssue.setBody(buildGithubBody());
-		return ghIssue;
-	}
-
-	private void log(String field, String change) {
-		logger.info(String.format("Issue %d %s: %s", this.getId(), field, change));
-	}
-
-	private void log(String field, String before, String after) {
-		logger.info(String.format("Issue %d %s: '%s' -> '%s'", this.getId(), field, before, after));
-	}
-	
-	@SuppressWarnings({ "unchecked", "rawtypes" })
-	public void copyValues(Object other) {
-		assert other != null;
-		if (other.getClass() == TurboIssue.class) {
-			TurboIssue otherIssue = (TurboIssue)other;
-			model = otherIssue.model;
-			
-			setHtmlUrl(otherIssue.getHtmlUrl());
-
-			// Logging is done with the assumption that this method is used for
-			// updating the values of TurboIssue in mind
-			if (!otherIssue.getTitle().equals(this.getTitle())) {
-				log("title", this.getTitle(), otherIssue.getTitle());
-			}
-			setTitle(otherIssue.getTitle());
-			setOpen(otherIssue.isOpen());
-			setId(otherIssue.getId());
-
-			if (otherIssue.getDescription() != null && this.getDescription() != null) {
-				if (!otherIssue.getDescription().equals(this.getDescription())) {
-					log("desc", this.getDescription(), otherIssue.getDescription());
-				}
-			} else if (otherIssue.getDescription() == null && this.getDescription() != null) {
-				log("desc", "removed");
-			} else if (otherIssue.getDescription() != null
-					&& this.getDescription() == null) {
-				log("desc", "added");
-			}
-			setDescription(otherIssue.getDescription());
-
-			if (otherIssue.getAssignee() != null && this.getAssignee() != null) {
-				if (!otherIssue.getAssignee().equals(this.getAssignee())) {
-					log("assignee", this.getAssignee().logString(), otherIssue.getAssignee().logString());
-				}
-			} else if (otherIssue.getAssignee() == null && this.getAssignee() != null) {
-				log("assignee", "removed");
-			} else if (otherIssue.getAssignee() != null && this.getAssignee() == null) {
-				log("assignee", "added");
-			}
-			setAssignee(otherIssue.getAssignee());
-
-			if (otherIssue.getMilestone() != null && this.getMilestone() != null) {
-				if (!otherIssue.getMilestone().equals(this.getMilestone())) {
-					log("milestone", this.getMilestone().logString(), otherIssue.getMilestone().logString());
-				}
-			} else if (otherIssue.getMilestone() == null && this.getMilestone() != null) {
-				log("milestone", "removed");
-			} else if (otherIssue.getMilestone() != null && this.getMilestone() == null) {
-				log("milestone", "added");
-			}
-			setMilestone(otherIssue.getMilestone());
-
-			List oldList = new ArrayList<TurboLabel>();
-			List newList = new ArrayList<TurboLabel>();
-			for (TurboLabel label : this.getLabels()) {
-				oldList.add(label);
-			}
-			for (TurboLabel label : otherIssue.getLabels()) {
-				newList.add(label);
-			}
-			HashMap<String, HashSet> changes = CollectionUtilities
-					.getChangesToList(oldList, newList);
-			HashSet<TurboLabel> removed = changes
-					.get(CollectionUtilities.REMOVED_TAG);
-			HashSet<TurboLabel> added = changes
-					.get(CollectionUtilities.ADDED_TAG);
-			if (removed.size() > 0) {
-				logger.info(String.format("Issue %d labels removed: %s", this.getId(), Utility.stringify(removed)));
-			}
-			if (added.size() > 0) {
-				logger.info(String.format("Issue %d labels added: %s", this.getId(), Utility.stringify(added)));
-			}
-			setLabels(otherIssue.getLabels());
-			setParentIssue(otherIssue.getParentIssue());
-			setPullRequest(otherIssue.getPullRequest());
-			setNumOfComments(otherIssue.getNumOfComments());
-			setCreator(otherIssue.getCreator());
-			setCreatedAt(otherIssue.getCreatedAt());
-			setUpdatedAt(otherIssue.getUpdatedAt());
-		}
-	}
-
-=======
->>>>>>> 05d43e24
 	public static String extractDescription(String issueBody) {
 		if (issueBody == null)
 			return "";
@@ -863,28 +714,6 @@
 		return body.toString();
 	}
 
-<<<<<<< HEAD
-	/*
-	 * Overridden Methods
-	 */
-	
-	@Override
-	public String getListName() {
-		return "#" + getId() + " " + getTitle();
-	}
-
-	@Override
-	public String toString() {
-		return "TurboIssue [id=" + id + ", title=" + title + "]";
-	}
-	
-	/**
-	 * A convenient string representation of this object, for purposes of readable logs.
-	 * @return
-	 */
-	public String logString() {
-		return "Issue #" + getId() + ": " + getTitle();
-=======
 	private void ______GETTERS_AND_SETTERS______() {
 	}
 
@@ -1007,6 +836,5 @@
 				addLabel(label);
 			}
 		}
->>>>>>> 05d43e24
 	}
 }