--- conflicted
+++ resolved
@@ -57,15 +57,7 @@
 	 */
 
 	private WeakReference<Model> model;
-<<<<<<< HEAD
-
-	private WeakReference<Model> getModel() {
-		return model;
-	}
-
-=======
-	
->>>>>>> 2e83a32e
+
 	private String creator;
 
 	public String getCreator() {
@@ -480,17 +472,10 @@
 	@SuppressWarnings({ "unchecked", "rawtypes" })
 	public void copyValues(Object other) {
 		assert other != null;
-<<<<<<< HEAD
 		if (other.getClass() == TurboIssue.class) {
-			TurboIssue obj = (TurboIssue) other;
-			model = obj.getModel();
-
-=======
-		if(other.getClass() == TurboIssue.class){
 			TurboIssue obj = (TurboIssue)other;
 			model = obj.model;
 			
->>>>>>> 2e83a32e
 			setHtmlUrl(obj.getHtmlUrl());
 
 			// Logging is done with the assumption that this method is used for
