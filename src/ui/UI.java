package ui;

import util.GitHubClientExtended;
import util.ModelUpdater;
import javafx.application.Application;
import javafx.scene.Parent;
import javafx.scene.Scene;
import javafx.scene.layout.BorderPane;
import javafx.stage.Stage;
import model.Model;

public class UI extends Application {

	public static final String STYLE_YELLOW_BORDERS = "-fx-background-color: #FFFA73; -fx-border-color: #000000; -fx-border-width: 1px;";
	public static final String STYLE_BORDERS_FADED = "-fx-border-color: #B2B1AE; -fx-border-width: 1px; -fx-border-radius: 3;";
	public static final String STYLE_BORDERS = "-fx-border-color: #000000; -fx-border-width: 1px;";
	public static final String STYLE_FADED = "-fx-text-fill: #B2B1AE;";

	private Stage mainStage;
	
	private ColumnControl columns;
	private MenuControl menu;
	
	private Model model;
	private GitHubClientExtended client;

	private ModelUpdater modelUpdater;

	public static void main(String[] args) {
		Application.launch(args);
	}

	@Override
	public void start(Stage stage) {

		client = new GitHubClientExtended();
		model = new Model(client);

		mainStage = stage;

		Scene scene = new Scene(createRoot(), 800, 600);
		// setUpHotkeys(scene);

		setupStage(stage, scene);
	}

	private void setupStage(Stage stage, Scene scene) {
		stage.setTitle("HubTurbo");
		stage.setMinWidth(800);
		stage.setMinHeight(600);
		stage.setScene(scene);
		stage.show();
		stage.setOnCloseRequest(e -> {
			if (modelUpdater != null) {
				modelUpdater.stopModelUpdate();
			}
		});
	}

	// Node definitions

	private Parent createRoot() {

		columns = new ColumnControl(mainStage, model);
		menu = new MenuControl(mainStage, model, client, columns, this);

		BorderPane root = new BorderPane();
		root.setCenter(columns);
		root.setTop(menu);

		return root;
	}
<<<<<<< HEAD

	private void initLoginForm(MenuItem login) {
		login.setOnAction((e) -> {
			Stage stage = new Stage();
			stage.setTitle("GitHub Login");

			GridPane grid = new GridPane();
			grid.setAlignment(Pos.CENTER);
			grid.setHgap(10);
			grid.setVgap(10);
			grid.setPadding(new Insets(25, 25, 25, 25));

			Label repoNameLabel = new Label("Repository:");
			grid.add(repoNameLabel, 0, 0);

			TextField repoOwnerField = new TextField("HubTurbo");
			grid.add(repoOwnerField, 1, 0);

			Label slash = new Label("/");
			grid.add(slash, 2, 0);

			TextField repoNameField = new TextField("HubTurbo");
			grid.add(repoNameField, 3, 0);

			Label usernameLabel = new Label("Username:");
			grid.add(usernameLabel, 0, 1);

			TextField usernameField = new TextField();
			grid.add(usernameField, 1, 1, 3, 1);

			Label passwordLabel = new Label("Password:");
			grid.add(passwordLabel, 0, 2);

			PasswordField passwordField = new PasswordField();
			grid.add(passwordField, 1, 2, 3, 1);

			repoOwnerField.setMaxWidth(80);
			repoNameField.setMaxWidth(80);

			Button loginButton = new Button("Sign in");
			loginButton.setOnAction((ev) -> {
				String username = usernameField.getText();
				String password = passwordField.getText();
				if (username.isEmpty() && password.isEmpty()) {
					BufferedReader reader;
					try {
						reader = new BufferedReader(new FileReader(
								"credentials.txt"));
						String line = null;
						while ((line = reader.readLine()) != null) {
							if (username.isEmpty())
								username = line;
							else
								password = line;
						}
						System.out.println("Logged in using credentials.txt");
					} catch (Exception e1) {
						System.out
								.println("Failed to find or open credentials.txt");
					}
				}

				login(username, password);
				repoOwner = repoOwnerField.getText();
				repoName = repoNameField.getText();

				loadDataIntoModel();
				columns.loadIssues();
				setupModelUpdate();

				mainStage.setTitle("HubTurbo (" + client.getRemainingRequests()
						+ " requests remaining out of "
						+ client.getRequestLimit() + ")");
				stage.hide();
			});

			HBox buttons = new HBox(10);
			buttons.setAlignment(Pos.BOTTOM_RIGHT);
			buttons.getChildren().add(loginButton);
			grid.add(buttons, 3, 3);

			Scene scene = new Scene(grid, 320, 200);
			stage.setScene(scene);

			stage.initOwner(mainStage);
			stage.initModality(Modality.APPLICATION_MODAL);

			stage.setX(mainStage.getX());
			stage.setY(mainStage.getY());

			stage.show();
		});
	}

	private void loadDataIntoModel() {
		model.setRepoId(repoOwner, repoName);
	}

	private void setupModelUpdate() {
		removeExistingModelUpdater();
		modelUpdater = new ModelUpdater(client, model);
		modelUpdater.startModelUpdate();
	}
	
	private void removeExistingModelUpdater(){
		if(modelUpdater != null){
			modelUpdater.stopModelUpdate();
			modelUpdater = null;
		}
	}

	// private void setUpHotkeys(Scene scene) {
	// scene.getAccelerators().put(
	// new KeyCodeCombination(KeyCode.DIGIT1,
	// KeyCombination.SHIFT_DOWN, KeyCombination.ALT_DOWN),
	// (Runnable) () -> changePanelCount(1));
	// }

	private MenuBar createMenuBar() {
		MenuBar menuBar = new MenuBar();

		Menu projects = new Menu("Projects");
		MenuItem login = new MenuItem("Login");
		initLoginForm(login);
		projects.getItems().addAll(login);

		Menu milestones = new Menu("Milestones");
		MenuItem manageMilestones = new MenuItem("Manage milestones...");
		milestones.getItems().addAll(manageMilestones);
		manageMilestones.setOnAction(e -> {
			(new ManageMilestonesDialog(mainStage, model)).show().thenApply(
					response -> {
						return true;
					});
		});

		Menu issues = new Menu("Issues");
		MenuItem newIssue = new MenuItem("New Issue");
		newIssue.setOnAction(e -> {
			TurboIssue issue = new TurboIssue("New issue", "");
			(new IssueDialog(mainStage, model, issue)).show().thenApply(
					response -> {
						if (response.equals("ok")) {
							model.createIssue(issue);
						}
						// Required for some reason
						columns.refresh();
						return true;
					});
		});
		issues.getItems().addAll(newIssue);

		Menu labels = new Menu("Labels");
		MenuItem manageLabels = new MenuItem("Manage labels...");
		manageLabels.setOnAction(e -> {
			(new ManageLabelsDialog(mainStage, model)).show().thenApply(
					response -> {
						return true;
					});
		});

		labels.getItems().addAll(manageLabels);

		Menu view = new Menu("View");

		MenuItem refresh = new MenuItem("Refresh");
		refresh.setOnAction((e) -> {
			modelUpdater.stopModelUpdate();
			loadDataIntoModel();
			columns.refresh(); // In case
			modelUpdater.startModelUpdate();
		});
		refresh.setAccelerator(new KeyCodeCombination(KeyCode.F5));

		Menu columnsMenu = new Menu("Change number of columns....");
		view.getItems().addAll(refresh, columnsMenu);

		final ToggleGroup numberOfCols = new ToggleGroup();
		for (int i = 1; i <= 9; i++) {
			RadioMenuItem item = new RadioMenuItem(Integer.toString(i));
			item.setToggleGroup(numberOfCols);
			columnsMenu.getItems().add(item);

			final int j = i;
			item.setOnAction((e) -> columns.setColumnCount(j));
			item.setAccelerator(new KeyCodeCombination(KeyCode.valueOf("DIGIT"
					+ Integer.toString(j)), KeyCombination.SHIFT_DOWN,
					KeyCombination.ALT_DOWN));

			if (i == 1)
				item.setSelected(true);
		}

		menuBar.getMenus().addAll(projects, milestones, issues, labels, view);
		return menuBar;
	}

	public boolean login(String userId, String password) {
		client.setCredentials(userId, password);
		try {
			GitHubRequest request = new GitHubRequest();
			request.setUri("/");
			client.get(request);
		} catch (IOException e) {
			// Login failed
			return false;
		}
		return true;
=======
	
	public void setModelUpdater(ModelUpdater mu) {
		modelUpdater = mu;
>>>>>>> bc207055
	}

}<|MERGE_RESOLUTION|>--- conflicted
+++ resolved
@@ -70,220 +70,9 @@
 
 		return root;
 	}
-<<<<<<< HEAD
-
-	private void initLoginForm(MenuItem login) {
-		login.setOnAction((e) -> {
-			Stage stage = new Stage();
-			stage.setTitle("GitHub Login");
-
-			GridPane grid = new GridPane();
-			grid.setAlignment(Pos.CENTER);
-			grid.setHgap(10);
-			grid.setVgap(10);
-			grid.setPadding(new Insets(25, 25, 25, 25));
-
-			Label repoNameLabel = new Label("Repository:");
-			grid.add(repoNameLabel, 0, 0);
-
-			TextField repoOwnerField = new TextField("HubTurbo");
-			grid.add(repoOwnerField, 1, 0);
-
-			Label slash = new Label("/");
-			grid.add(slash, 2, 0);
-
-			TextField repoNameField = new TextField("HubTurbo");
-			grid.add(repoNameField, 3, 0);
-
-			Label usernameLabel = new Label("Username:");
-			grid.add(usernameLabel, 0, 1);
-
-			TextField usernameField = new TextField();
-			grid.add(usernameField, 1, 1, 3, 1);
-
-			Label passwordLabel = new Label("Password:");
-			grid.add(passwordLabel, 0, 2);
-
-			PasswordField passwordField = new PasswordField();
-			grid.add(passwordField, 1, 2, 3, 1);
-
-			repoOwnerField.setMaxWidth(80);
-			repoNameField.setMaxWidth(80);
-
-			Button loginButton = new Button("Sign in");
-			loginButton.setOnAction((ev) -> {
-				String username = usernameField.getText();
-				String password = passwordField.getText();
-				if (username.isEmpty() && password.isEmpty()) {
-					BufferedReader reader;
-					try {
-						reader = new BufferedReader(new FileReader(
-								"credentials.txt"));
-						String line = null;
-						while ((line = reader.readLine()) != null) {
-							if (username.isEmpty())
-								username = line;
-							else
-								password = line;
-						}
-						System.out.println("Logged in using credentials.txt");
-					} catch (Exception e1) {
-						System.out
-								.println("Failed to find or open credentials.txt");
-					}
-				}
-
-				login(username, password);
-				repoOwner = repoOwnerField.getText();
-				repoName = repoNameField.getText();
-
-				loadDataIntoModel();
-				columns.loadIssues();
-				setupModelUpdate();
-
-				mainStage.setTitle("HubTurbo (" + client.getRemainingRequests()
-						+ " requests remaining out of "
-						+ client.getRequestLimit() + ")");
-				stage.hide();
-			});
-
-			HBox buttons = new HBox(10);
-			buttons.setAlignment(Pos.BOTTOM_RIGHT);
-			buttons.getChildren().add(loginButton);
-			grid.add(buttons, 3, 3);
-
-			Scene scene = new Scene(grid, 320, 200);
-			stage.setScene(scene);
-
-			stage.initOwner(mainStage);
-			stage.initModality(Modality.APPLICATION_MODAL);
-
-			stage.setX(mainStage.getX());
-			stage.setY(mainStage.getY());
-
-			stage.show();
-		});
-	}
-
-	private void loadDataIntoModel() {
-		model.setRepoId(repoOwner, repoName);
-	}
-
-	private void setupModelUpdate() {
-		removeExistingModelUpdater();
-		modelUpdater = new ModelUpdater(client, model);
-		modelUpdater.startModelUpdate();
-	}
-	
-	private void removeExistingModelUpdater(){
-		if(modelUpdater != null){
-			modelUpdater.stopModelUpdate();
-			modelUpdater = null;
-		}
-	}
-
-	// private void setUpHotkeys(Scene scene) {
-	// scene.getAccelerators().put(
-	// new KeyCodeCombination(KeyCode.DIGIT1,
-	// KeyCombination.SHIFT_DOWN, KeyCombination.ALT_DOWN),
-	// (Runnable) () -> changePanelCount(1));
-	// }
-
-	private MenuBar createMenuBar() {
-		MenuBar menuBar = new MenuBar();
-
-		Menu projects = new Menu("Projects");
-		MenuItem login = new MenuItem("Login");
-		initLoginForm(login);
-		projects.getItems().addAll(login);
-
-		Menu milestones = new Menu("Milestones");
-		MenuItem manageMilestones = new MenuItem("Manage milestones...");
-		milestones.getItems().addAll(manageMilestones);
-		manageMilestones.setOnAction(e -> {
-			(new ManageMilestonesDialog(mainStage, model)).show().thenApply(
-					response -> {
-						return true;
-					});
-		});
-
-		Menu issues = new Menu("Issues");
-		MenuItem newIssue = new MenuItem("New Issue");
-		newIssue.setOnAction(e -> {
-			TurboIssue issue = new TurboIssue("New issue", "");
-			(new IssueDialog(mainStage, model, issue)).show().thenApply(
-					response -> {
-						if (response.equals("ok")) {
-							model.createIssue(issue);
-						}
-						// Required for some reason
-						columns.refresh();
-						return true;
-					});
-		});
-		issues.getItems().addAll(newIssue);
-
-		Menu labels = new Menu("Labels");
-		MenuItem manageLabels = new MenuItem("Manage labels...");
-		manageLabels.setOnAction(e -> {
-			(new ManageLabelsDialog(mainStage, model)).show().thenApply(
-					response -> {
-						return true;
-					});
-		});
-
-		labels.getItems().addAll(manageLabels);
-
-		Menu view = new Menu("View");
-
-		MenuItem refresh = new MenuItem("Refresh");
-		refresh.setOnAction((e) -> {
-			modelUpdater.stopModelUpdate();
-			loadDataIntoModel();
-			columns.refresh(); // In case
-			modelUpdater.startModelUpdate();
-		});
-		refresh.setAccelerator(new KeyCodeCombination(KeyCode.F5));
-
-		Menu columnsMenu = new Menu("Change number of columns....");
-		view.getItems().addAll(refresh, columnsMenu);
-
-		final ToggleGroup numberOfCols = new ToggleGroup();
-		for (int i = 1; i <= 9; i++) {
-			RadioMenuItem item = new RadioMenuItem(Integer.toString(i));
-			item.setToggleGroup(numberOfCols);
-			columnsMenu.getItems().add(item);
-
-			final int j = i;
-			item.setOnAction((e) -> columns.setColumnCount(j));
-			item.setAccelerator(new KeyCodeCombination(KeyCode.valueOf("DIGIT"
-					+ Integer.toString(j)), KeyCombination.SHIFT_DOWN,
-					KeyCombination.ALT_DOWN));
-
-			if (i == 1)
-				item.setSelected(true);
-		}
-
-		menuBar.getMenus().addAll(projects, milestones, issues, labels, view);
-		return menuBar;
-	}
-
-	public boolean login(String userId, String password) {
-		client.setCredentials(userId, password);
-		try {
-			GitHubRequest request = new GitHubRequest();
-			request.setUri("/");
-			client.get(request);
-		} catch (IOException e) {
-			// Login failed
-			return false;
-		}
-		return true;
-=======
 	
 	public void setModelUpdater(ModelUpdater mu) {
 		modelUpdater = mu;
->>>>>>> bc207055
 	}
 
 }