package ui.issuepanel;

import java.lang.ref.WeakReference;
import java.util.HashMap;
import java.util.HashSet;

import javafx.event.EventHandler;
import javafx.scene.control.ListCell;
import javafx.scene.control.ListView;
import javafx.scene.input.KeyCode;
import javafx.scene.input.KeyCodeCombination;
import javafx.scene.input.KeyCombination;
import javafx.scene.input.KeyEvent;
import javafx.scene.layout.Priority;
import javafx.stage.Stage;
import javafx.util.Callback;
import model.Model;
import model.TurboIssue;
import service.ServiceManager;
import ui.UI;
import ui.components.NavigableListView;
import ui.issuecolumn.ColumnControl;
import ui.issuecolumn.IssueColumn;
import util.KeyPress;
import util.events.IssueSelectedEvent;
import command.TurboCommandExecutor;

public class IssuePanel extends IssueColumn {

	private final Model model;
	private final UI ui;

	private NavigableListView<TurboIssue> listView;
	private final KeyCombination keyCombBoxToList = new KeyCodeCombination(KeyCode.DOWN, KeyCombination.CONTROL_DOWN);
	private final KeyCombination keyCombListToBox = new KeyCodeCombination(KeyCode.UP, KeyCombination.CONTROL_DOWN);
	private final KeyCombination maximizeWindow = new KeyCodeCombination(KeyCode.X, KeyCombination.CONTROL_DOWN);
	private final KeyCombination minimizeWindow = new KeyCodeCombination(KeyCode.N, KeyCombination.CONTROL_DOWN);
	private final KeyCombination defaultSizeWindow = new KeyCodeCombination(KeyCode.D, KeyCombination.CONTROL_DOWN);
	private HashMap<Integer, Integer> issueCommentCounts = new HashMap<>();

	public IssuePanel(UI ui, Stage mainStage, Model model, ColumnControl parentColumnControl, int columnIndex, TurboCommandExecutor dragAndDropExecutor) {
		super(ui, mainStage, model, parentColumnControl, columnIndex, dragAndDropExecutor);
		this.model = model;
		this.ui = ui;

		listView = new NavigableListView<>();
		setupListView();
		getChildren().add(listView);

		refreshItems();
	}

	/**
	 * Determines if an issue has had new comments added (or removed) based on
	 * its last-known comment count in {@link #issueCommentCounts}.
	 * @param issue
	 * @return true if the issue has changed, false otherwise
	 */
	private boolean issueHasNewComments(TurboIssue issue) {
		if (!issueCommentCounts.containsKey(issue.getId())) {
			return false;
		}
		return Math.abs(issueCommentCounts.get(issue.getId()) - issue.getCommentCount()) > 0;
	}

	@Override
	public void deselect() {
	}

	/**
	 * Updates {@link #issueCommentCounts} with the latest counts.
	 * Returns a list of issues which have new comments.
	 * @return
	 */
	private HashSet<Integer> updateIssueCommentCounts() {
		HashSet<Integer> result = new HashSet<>();
		for (TurboIssue issue : getIssueList()) {
			if (issueCommentCounts.containsKey(issue.getId())) {
				// We know about this issue; check if it's been updated
				if (issueHasNewComments(issue)) {
					result.add(issue.getId());
				}
			} else {
				// We don't know about this issue
				issueCommentCounts.put(issue.getId(), issue.getCommentCount());
			}
		}
		return result;
	}

	@Override
	public void refreshItems() {
		super.refreshItems();
		WeakReference<IssuePanel> that = new WeakReference<IssuePanel>(this);
		
		final HashSet<Integer> issuesWithNewComments = updateIssueCommentCounts();
		
		// Set the cell factory every time - this forces the list view to update
		listView.setCellFactory(new Callback<ListView<TurboIssue>, ListCell<TurboIssue>>() {
			@Override
			public ListCell<TurboIssue> call(ListView<TurboIssue> list) {
				if(that.get() != null){
					return new IssuePanelCell(ui, model, that.get(), columnIndex, issuesWithNewComments);
				} else{
					return null;
				}
			}
		});

		listView.saveSelection();

		// Supposedly this also causes the list view to update - not sure
		// if it actually does on platforms other than Linux...
		listView.setItems(null);
		listView.setItems(getIssueList());

		listView.restoreSelection();
	}

	private void setupListView() {
		setVgrow(listView, Priority.ALWAYS);
		setupKeyboardShortcuts();
		listView.setOnItemSelected(i -> {
			TurboIssue issue = listView.getItems().get(i);
			ui.triggerEvent(new IssueSelectedEvent(issue.getId(), columnIndex));
			if (issueHasNewComments(issue)) {
				issueCommentCounts.put(issue.getId(), issue.getCommentCount());
				refreshItems();
			}
		});
	}
	
	private void setupKeyboardShortcuts(){
		filterTextField.addEventHandler(KeyEvent.KEY_RELEASED, new EventHandler<KeyEvent>() {
			public void handle(KeyEvent event) {
				if (keyCombBoxToList.match(event)) {
					event.consume();
					listView.selectFirstItem();
				}
				if(event.getCode() == KeyCode.SPACE){
					event.consume();
				}
				if (KeyPress.isDoublePress(KeyCode.SPACE, event.getCode())) {
				    event.consume();
					listView.selectFirstItem();
				}
				if (maximizeWindow.match(event)) {
					ui.maximizeWindow();
				}
				if (minimizeWindow.match(event)) {
					ui.minimizeWindow();
				}
				if (defaultSizeWindow.match(event)) {
					ui.setDefaultWidth();
				}
			}
		});

		addEventHandler(KeyEvent.KEY_RELEASED, new EventHandler<KeyEvent>() {
			public void handle(KeyEvent event) {
				if (event.getCode() == KeyCode.F5) {
					ServiceManager.getInstance().updateModelNow();
				}
				if (event.getCode() == KeyCode.F1) {
					ui.getBrowserComponent().showDocs();
				}
				if (keyCombListToBox.match(event)) {
					setFocusToFilterBox();
				}
				if (event.getCode() == KeyCode.SPACE && KeyPress.isDoublePress(KeyCode.SPACE, event.getCode())) {
					setFocusToFilterBox();
				}
				if(event.getCode() == KeyCode.I) {
					if(KeyPress.isValidKeyCombination(KeyCode.G, event.getCode())) {
						ui.getBrowserComponent().showIssues();
					}
				}
				if(event.getCode() == KeyCode.P) {
					if(KeyPress.isValidKeyCombination(KeyCode.G, event.getCode())) {	
						ui.getBrowserComponent().showPullRequests();
					}
				}
				if(event.getCode() == KeyCode.H) {
					if(KeyPress.isValidKeyCombination(KeyCode.G, event.getCode())) {
						ui.getBrowserComponent().showDocs();
					}
				}
				if(event.getCode() == KeyCode.K) {
					if(KeyPress.isValidKeyCombination(KeyCode.G, event.getCode())) {
						ui.getBrowserComponent().showKeyboardShortcuts();
					}
				}
				if(event.getCode() == KeyCode.D) {
					if(KeyPress.isValidKeyCombination(KeyCode.G, event.getCode())) {
						ui.getBrowserComponent().showContributors();
						event.consume();
					}
				}
				if(event.getCode() == KeyCode.U) {
					ui.getBrowserComponent().scrollToTop();
				}
				if(event.getCode() == KeyCode.N) {
					ui.getBrowserComponent().scrollToBottom();
				}
				if(event.getCode() == KeyCode.J || event.getCode() == KeyCode.K) {
					ui.getBrowserComponent().scrollPage(event.getCode() == KeyCode.K);
				}
				if(event.getCode() == KeyCode.G) {
					KeyPress.setLastKeyPressedCodeAndTime(event.getCode());
				}
<<<<<<< HEAD
				if(event.getCode() == KeyCode.C && ui.getBrowserComponent().isCurrentUrlIssue()) {
					ui.getBrowserComponent().jumpToComment();
=======
			}
		});
		addEventHandler(KeyEvent.KEY_RELEASED, new EventHandler<KeyEvent>() {
			public void handle(KeyEvent event) {
				if (event.getCode() == KeyCode.F5) {
					ServiceManager.getInstance().updateModelNow();
>>>>>>> bcfb027d
				}
				if(event.getCode() == KeyCode.L) {
					if(KeyPress.isValidKeyCombination(KeyCode.G, event.getCode())) {
						ui.getBrowserComponent().newLabel();
					}
					else if(ui.getBrowserComponent().isCurrentUrlIssue()){
						ui.getBrowserComponent().manageLabels(event.getCode().toString());
					}
				}
				if(event.getCode() == KeyCode.A && ui.getBrowserComponent().isCurrentUrlIssue()) {
					ui.getBrowserComponent().manageAssignees(event.getCode().toString());
				}
				if(event.getCode() == KeyCode.M) {
					if(KeyPress.isValidKeyCombination(KeyCode.G, event.getCode())) {
						ui.getBrowserComponent().showMilestones();
					}
					else if(ui.getBrowserComponent().isCurrentUrlIssue()){
					ui.getBrowserComponent().manageMilestones(event.getCode().toString());
					}
				}
				if (maximizeWindow.match(event)) {
					ui.maximizeWindow();
				}
				if (minimizeWindow.match(event)) {
					ui.minimizeWindow();
				}
				if (defaultSizeWindow.match(event)) {
					ui.setDefaultWidth();
				}
			}
		});
	}

	private void setFocusToFilterBox() {
		filterTextField.requestFocus();
		filterTextField.setText(filterTextField.getText().trim());
		filterTextField.positionCaret(filterTextField.getLength());
		
		addEventHandler(KeyEvent.KEY_PRESSED, new EventHandler<KeyEvent>() {
			public void handle(KeyEvent event) {
				if(event.getCode() == KeyCode.V || event.getCode() == KeyCode.T) {
					listView.selectFirstItem();
				}
			}
		});
	}
}<|MERGE_RESOLUTION|>--- conflicted
+++ resolved
@@ -208,17 +208,8 @@
 				if(event.getCode() == KeyCode.G) {
 					KeyPress.setLastKeyPressedCodeAndTime(event.getCode());
 				}
-<<<<<<< HEAD
 				if(event.getCode() == KeyCode.C && ui.getBrowserComponent().isCurrentUrlIssue()) {
 					ui.getBrowserComponent().jumpToComment();
-=======
-			}
-		});
-		addEventHandler(KeyEvent.KEY_RELEASED, new EventHandler<KeyEvent>() {
-			public void handle(KeyEvent event) {
-				if (event.getCode() == KeyCode.F5) {
-					ServiceManager.getInstance().updateModelNow();
->>>>>>> bcfb027d
 				}
 				if(event.getCode() == KeyCode.L) {
 					if(KeyPress.isValidKeyCombination(KeyCode.G, event.getCode())) {
