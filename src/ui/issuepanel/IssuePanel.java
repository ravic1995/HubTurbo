--- conflicted
+++ resolved
@@ -135,10 +135,6 @@
 					listView.selectFirstItem();
 				}
 				if(event.getCode() == KeyCode.SPACE){
-<<<<<<< HEAD
-					event.consume();
-=======
->>>>>>> 6ddf96e7
 					if (KeyPress.isDoublePress(event.getCode())) {
 						listView.selectFirstItem();
 					}
