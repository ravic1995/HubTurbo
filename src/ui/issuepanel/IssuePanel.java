package ui.issuepanel;

import java.lang.ref.WeakReference;

import javafx.event.EventHandler;
import javafx.scene.control.ListCell;
import javafx.scene.control.ListView;
import javafx.scene.input.KeyCode;
<<<<<<< HEAD
=======
import javafx.scene.input.KeyCodeCombination;
import javafx.scene.input.KeyCombination;
>>>>>>> b6a30d0e
import javafx.scene.input.KeyEvent;
import javafx.scene.layout.Priority;
import javafx.stage.Stage;
import javafx.util.Callback;
import model.Model;
import model.TurboIssue;
import service.ServiceManager;
import ui.UI;
import ui.components.NavigableListView;
import ui.issuecolumn.ColumnControl;
import ui.issuecolumn.IssueColumn;
import util.events.IssueSelectedEvent;
import command.TurboCommandExecutor;

public class IssuePanel extends IssueColumn {

	private final Model model;
	private final UI ui;

	private NavigableListView<TurboIssue> listView;
	final KeyCombination keyComb1 = new KeyCodeCombination(KeyCode.DOWN, KeyCombination.CONTROL_DOWN);
	
	public IssuePanel(UI ui, Stage mainStage, Model model, ColumnControl parentColumnControl, int columnIndex, TurboCommandExecutor dragAndDropExecutor) {
		super(ui, mainStage, model, parentColumnControl, columnIndex, dragAndDropExecutor);
		this.model = model;
		this.ui = ui;
		
		listView = new NavigableListView<>();
		setupListView();
		getChildren().add(listView);
		
		refreshItems();
	}
	
	@Override
	public void deselect() {
		listView.getSelectionModel().clearSelection();
	}
	
	@Override
	public void refreshItems() {
		super.refreshItems();
		WeakReference<IssuePanel> that = new WeakReference<IssuePanel>(this);
		
		// Set the cell factory every time - this forces the list view to update
		listView.setCellFactory(new Callback<ListView<TurboIssue>, ListCell<TurboIssue>>() {
			@Override
			public ListCell<TurboIssue> call(ListView<TurboIssue> list) {
				if(that.get() != null){
					return new IssuePanelCell(ui, model, that.get(), columnIndex);
				} else{
					return null;
				}
			}
		});
		
		listView.saveSelection();

		// Supposedly this also causes the list view to update - not sure
		// if it actually does on platforms other than Linux...
		listView.setItems(null);
		listView.setItems(getIssueList());
		
		listView.restoreSelection();
	}
	
	private void setupListView() {
		setVgrow(listView, Priority.ALWAYS);
		filterTextField.addEventHandler(KeyEvent.KEY_RELEASED, new EventHandler<KeyEvent>() {
			public void handle(KeyEvent event) {
				if (keyComb1.match(event)) {
					listView.selectFirstItem();
				}
			}
		});
		listView.setOnItemSelected(i -> {
			ui.triggerEvent(new IssueSelectedEvent(listView.getItems().get(i).getId(), columnIndex));
		});
		this.addEventHandler(KeyEvent.KEY_RELEASED, new EventHandler<KeyEvent>() {
			public void handle(KeyEvent event) {
				if (event.getCode() == KeyCode.F5) {
					ServiceManager.getInstance().updateModelNow();
					ServiceManager.getInstance().resetTimeRemainingUntilRefresh();
				}
			}
		});
	}
}<|MERGE_RESOLUTION|>--- conflicted
+++ resolved
@@ -6,11 +6,8 @@
 import javafx.scene.control.ListCell;
 import javafx.scene.control.ListView;
 import javafx.scene.input.KeyCode;
-<<<<<<< HEAD
-=======
 import javafx.scene.input.KeyCodeCombination;
 import javafx.scene.input.KeyCombination;
->>>>>>> b6a30d0e
 import javafx.scene.input.KeyEvent;
 import javafx.scene.layout.Priority;
 import javafx.stage.Stage;
@@ -32,29 +29,29 @@
 
 	private NavigableListView<TurboIssue> listView;
 	final KeyCombination keyComb1 = new KeyCodeCombination(KeyCode.DOWN, KeyCombination.CONTROL_DOWN);
-	
+
 	public IssuePanel(UI ui, Stage mainStage, Model model, ColumnControl parentColumnControl, int columnIndex, TurboCommandExecutor dragAndDropExecutor) {
 		super(ui, mainStage, model, parentColumnControl, columnIndex, dragAndDropExecutor);
 		this.model = model;
 		this.ui = ui;
-		
+
 		listView = new NavigableListView<>();
 		setupListView();
 		getChildren().add(listView);
-		
+
 		refreshItems();
 	}
-	
+
 	@Override
 	public void deselect() {
 		listView.getSelectionModel().clearSelection();
 	}
-	
+
 	@Override
 	public void refreshItems() {
 		super.refreshItems();
 		WeakReference<IssuePanel> that = new WeakReference<IssuePanel>(this);
-		
+
 		// Set the cell factory every time - this forces the list view to update
 		listView.setCellFactory(new Callback<ListView<TurboIssue>, ListCell<TurboIssue>>() {
 			@Override
@@ -66,17 +63,17 @@
 				}
 			}
 		});
-		
+
 		listView.saveSelection();
 
 		// Supposedly this also causes the list view to update - not sure
 		// if it actually does on platforms other than Linux...
 		listView.setItems(null);
 		listView.setItems(getIssueList());
-		
+
 		listView.restoreSelection();
 	}
-	
+
 	private void setupListView() {
 		setVgrow(listView, Priority.ALWAYS);
 		filterTextField.addEventHandler(KeyEvent.KEY_RELEASED, new EventHandler<KeyEvent>() {
