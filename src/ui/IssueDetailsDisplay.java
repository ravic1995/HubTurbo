--- conflicted
+++ resolved
@@ -22,20 +22,15 @@
 	}
 	
 	private TabPane detailsTab;
-<<<<<<< HEAD
-	private Stage parentStage;
+	
 	TurboIssue issue;
 	private ObservableList<Comment> allContent = FXCollections.observableArrayList();
 	private ObservableList<Comment> comments = FXCollections.observableArrayList();
 	private ObservableList<Comment> log = FXCollections.observableArrayList();
 	
-	public IssueDetailsDisplay(Stage stage, TurboIssue issue){
-		this.parentStage = stage;
+	public IssueDetailsDisplay(TurboIssue issue){
 		this.issue = issue;
-=======
-	
-	public IssueDetailsDisplay(){
->>>>>>> 65c59f6b
+
 		setupDisplay();
 	}
 	
