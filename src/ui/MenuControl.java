--- conflicted
+++ resolved
@@ -68,7 +68,7 @@
 
 		Menu boards = new Menu("Boards");
 		boards.getItems().addAll(createBoardsMenu());
-		
+
 		Menu view = new Menu("View");
 		view.getItems().addAll(createRefreshMenuItem(), createForceRefreshMenuItem(), createDocumentationMenuItem());
 
@@ -123,7 +123,7 @@
 		cols.getItems().addAll(createRight, createLeft, closeColumn);
 		return cols;
 	}
-	
+
 	/**
 	 * Called upon the Boards > Save being clicked
 	 */
@@ -131,23 +131,14 @@
 		logger.info("Menu: Boards > Save");
 
 		List<String> filterStrings = getCurrentFilterExprs();
-	    
+
 	    if (!filterStrings.isEmpty()) {
-<<<<<<< HEAD
-	    	Optional<String> response = Dialogs.create()
-	            .title("Board Name")
-	            .lightweight()
-	            .masthead("Please name this board")
-	            .message("What should this board be called?").showTextInput();
-=======
->>>>>>> cc04b0af
-	         
             TextInputDialog dlg = new TextInputDialog("");
-            dlg.setTitle("Panel Set Name");
-            dlg.getDialogPane().setContentText("What should this panel set be called?");
-    		dlg.getDialogPane().setHeaderText("Please name this panel set");
+            dlg.setTitle("Board Name");
+            dlg.getDialogPane().setContentText("What should this board be called?");
+    		dlg.getDialogPane().setHeaderText("Please name this board");
             Optional<String> response = dlg.showAndWait();
-	    	
+
 	    	if (response.isPresent()) {
 	        	DataManager.getInstance().addBoard(response.get(), filterStrings);
 	        	ui.triggerEvent(new BoardSavedEvent());
@@ -157,7 +148,7 @@
 	    }
     	logger.info("Did not save new board");
 	}
-	
+
 	/**
 	 * Called upon the Boards > Open being clicked
 	 */
@@ -174,41 +165,26 @@
 	private void onBoardDelete(String boardName) {
 		logger.info("Menu: Boards > Delete > " + boardName);
 
-<<<<<<< HEAD
-		Action response = Dialogs.create().title("Confirmation")
-				.masthead("Delete board '" + boardName + "'?")
-				.message("Are you sure you want to delete this board?")
-				.actions(new Action[] { Dialog.Actions.YES, Dialog.Actions.NO }).showConfirm();
-
-		if (response == Dialog.Actions.YES) {
+        Alert dlg = new Alert(AlertType.CONFIRMATION, "");
+        dlg.initModality(Modality.APPLICATION_MODAL);
+        dlg.setTitle("Confirmation");
+		dlg.getDialogPane().setHeaderText("Delete board '" + boardName + "'?");
+        dlg.getDialogPane().setContentText("Are you sure you want to delete this panelboard?");
+        Optional<ButtonType> response = dlg.showAndWait();
+
+        if (response.isPresent() && response.get().getButtonData() == ButtonData.OK_DONE) {
 			DataManager.getInstance().removeBoard(boardName);
 			ui.triggerEvent(new BoardSavedEvent());
 			logger.info(boardName + " was deleted");
-		} else {
+        } else {
 			logger.info(boardName + " was not deleted");
-		}
-=======
-        Alert dlg = new Alert(AlertType.CONFIRMATION, "");
-        dlg.initModality(Modality.APPLICATION_MODAL);
-        dlg.setTitle("Confirmation");
-		dlg.getDialogPane().setHeaderText("Delete panel set '" + panelSetName + "'?");
-        dlg.getDialogPane().setContentText("Are you sure you want to delete this panelSet?");
-        Optional<ButtonType> response = dlg.showAndWait();
-
-        if (response.isPresent() && response.get().getButtonData() == ButtonData.OK_DONE) {
-			DataManager.getInstance().removePanelSet(panelSetName);
-			ui.triggerEvent(new PanelSavedEvent());
-			logger.info(panelSetName + " was deleted");
-        } else {
-			logger.info(panelSetName + " was not deleted");
         }
->>>>>>> cc04b0af
 	}
 
 	private MenuItem[] createBoardsMenu() {
 		MenuItem save = new MenuItem("Save");
 		save.setOnAction(e -> onBoardSave());
-		
+
 		Menu open = new Menu("Open");
 		Menu delete = new Menu("Delete");
 
@@ -222,11 +198,11 @@
 
 				for (final String boardName : boards.keySet()) {
 					final List<String> filterSet = boards.get(boardName);
-					
+
 					MenuItem openItem = new MenuItem(boardName);
 					openItem.setOnAction(e1 -> onBoardOpen(boardName, filterSet));
 					open.getItems().add(openItem);
-					
+
 					MenuItem deleteItem = new MenuItem(boardName);
 					deleteItem.setOnAction(e1 -> onBoardDelete(boardName));
 					delete.getItems().add(deleteItem);
