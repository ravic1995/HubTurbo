--- conflicted
+++ resolved
@@ -1,6 +1,8 @@
 package prefs;
 
 import org.eclipse.egit.github.core.RepositoryId;
+import ui.UI;
+import ui.issuecolumn.ColumnControl;
 
 import java.time.LocalDateTime;
 import java.util.List;
@@ -17,20 +19,12 @@
 
 	public GlobalConfig global;
 
-<<<<<<< HEAD
-	public Preferences(UI ui, ColumnControl columns) {
-		this.ui = ui;
-		this.columns = columns;
-
-		if (ui.isTestMode()) {
+	public Preferences(boolean isTestMode) {
+		if (isTestMode) {
 			this.fileHandler = new ConfigFileHandler(DIRECTORY, TEST_CONFIG_FILE);
 		} else {
 			this.fileHandler = new ConfigFileHandler(DIRECTORY, GLOBAL_CONFIG_FILE);
 		}
-=======
-	public Preferences() {
-		this.fileHandler = new ConfigFileHandler(DIRECTORY, GLOBAL_CONFIG_FILE);
->>>>>>> c891a835
 
 		loadGlobalConfig();
 	}
