--- conflicted
+++ resolved
@@ -135,18 +135,16 @@
     private void onBoardSave() {
         logger.info("Menu: Boards > Save");
         
-        
-
-        List<String> filterStrings = getCurrentFilterExprs();
-
-        if (filterStrings.isEmpty() || openBoardName.equals("")) {
+        List<PanelInfo> panels = getCurrentPanels();
+
+        if (panels.isEmpty() || openBoardName.equals("")) {
             logger.info("Did not save board");
             return;
         }
         
-        prefs.addBoard(openBoardName, filterStrings);
+        prefs.addBoard(openBoardName, panels);
         ui.triggerEvent(new BoardSavedEvent());
-        logger.info("Board" + openBoardName + " saved, containing " + filterStrings);
+        logger.info("Board " + openBoardName + " saved");
     }
 
     /**
@@ -170,9 +168,10 @@
         Optional<String> response = dlg.showAndWait();
 
         if (response.isPresent()) {
+            String boardName = response.get();
             prefs.addBoard(response.get(), panels);
             ui.triggerEvent(new BoardSavedEvent());
-            logger.info("New board" + response.get() + " saved");
+            logger.info("New board" + boardName + " saved");
         }
     }
 
@@ -183,13 +182,9 @@
         logger.info("Menu: Boards > Open > " + boardName);
 
         panels.closeAllPanels();
-<<<<<<< HEAD
-        panels.openPanelsWithFilters(filters);
+        panels.openPanels(panelInfo);
         prefs.setLastOpenBoard(boardName);
         openBoardName = boardName;
-=======
-        panels.openPanels(panelInfo);
->>>>>>> e8ee9c8b
     }
 
     /**
