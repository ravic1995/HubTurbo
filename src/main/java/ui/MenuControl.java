--- conflicted
+++ resolved
@@ -201,15 +201,10 @@
             delete.getItems().clear();
 
             Map<String, List<PanelInfo>> boards = prefs.getAllBoards();
-
-<<<<<<< HEAD
-            for (final String boardName : boards.keySet()) {
-                final List<PanelInfo> panelSet = boards.get(boardName);
-=======
-            for (Map.Entry<String, List<String>> entry : boards.entrySet()) {
+            
+            for (Map.Entry<String, List<PanelInfo>> entry : boards.entrySet()) {
                 final String boardName = entry.getKey();
-                final List<String> filterSet = entry.getValue();
->>>>>>> 6279af5b
+                final List<PanelInfo> panelSet = entry.getValue();
 
                 MenuItem openItem = new MenuItem(boardName);
                 openItem.setOnAction(e1 -> onBoardOpen(boardName, panelSet));
