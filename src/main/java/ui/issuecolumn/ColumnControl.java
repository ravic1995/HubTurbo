package ui.issuecolumn;

import backend.interfaces.IModel;
import javafx.geometry.Insets;
import javafx.scene.Node;
import javafx.scene.input.KeyEvent;
import javafx.scene.layout.HBox;
import prefs.Preferences;
import ui.GUIController;
import ui.UI;
import ui.components.KeyboardShortcuts;
import ui.issuepanel.IssuePanel;
import util.events.ColumnClickedEvent;
import util.events.ColumnClickedEventHandler;
import util.events.IssueSelectedEventHandler;
import util.events.ModelUpdatedEventHandler;

import java.util.ArrayList;
import java.util.List;
import java.util.Optional;
import java.util.function.Consumer;


public class ColumnControl extends HBox {

    private final UI ui;
    private final Preferences prefs;
    private IModel model;
    private GUIController guiController;
    private Optional<Integer> currentlySelectedColumn = Optional.empty();

    public ColumnControl(UI ui, Preferences prefs) {
        this.ui = ui;
        this.prefs = prefs;

        setSpacing(10);
        setPadding(new Insets(0, 10, 0, 10));

        ui.registerEvent((IssueSelectedEventHandler) e ->
            setCurrentlySelectedColumn(Optional.of(e.columnIndex)));
        ui.registerEvent((ColumnClickedEventHandler) e ->
            setCurrentlySelectedColumn(Optional.of(e.columnIndex)));

        setupKeyEvents();
    }

    /**
     * Called on login.
     */
    public void init(GUIController guiController) {
        this.guiController = guiController;
        restoreColumns();
    }

    public void updateModel(IModel newModel) {
        model = newModel;
    }

    public void recreateColumns() {
        saveSession();
        restoreColumns();
    }

    public void saveSession() {
        List<String> sessionFilters = new ArrayList<>();
        getChildren().forEach(child -> {
            if (child instanceof IssueColumn) {
                String filter = ((IssueColumn) child).getCurrentFilterString();
                sessionFilters.add(filter);
            }
        });
        prefs.setLastOpenFilters(sessionFilters);
    }

    public void restoreColumns() {
        getChildren().clear();

        List<String> filters = prefs.getLastOpenFilters();

        if (filters.isEmpty()) {
            addColumn();
            return;
        }

        for (String filter : filters) {
            addColumn().filterByString(filter);
        }
    }

    public void forEach(Consumer<Column> callback) {
        getChildren().forEach(child -> callback.accept((Column) child));
    }

    /**
     * For a quick refresh (without requesting updates)
     */
    public void refresh() {
        forEach(child -> child.refreshItems(true));
    }

    private IssueColumn addColumn() {
        return addColumnAt(getChildren().size());
    }

    public IssueColumn addColumnAt(int index) {
        IssueColumn panel = new IssuePanel(ui, model, this, index);
        getChildren().add(index, panel);
        guiController.columnFilterExpressionChanged(panel);
//        panel.setItems(model.getIssues(), false);
        updateColumnIndices();
        setCurrentlySelectedColumn(Optional.of(index));
        return panel;
    }

    private void setCurrentlySelectedColumn(Optional<Integer> selectedColumn) {
        currentlySelectedColumn = selectedColumn;
        updateCSSforColumns();
    }

    private void updateCSSforColumns() {
        if (currentlySelectedColumn.isPresent()) {
            for (int index = 0; index < getChildren().size(); index++) {
                getColumn(index).getStyleClass().remove("panel-focused");
            }
            getColumn(currentlySelectedColumn.get()).getStyleClass().add("panel-focused");
        }
    }

    public Column getColumn(int index) {
        return (Column) getChildren().get(index);
    }

    public void closeAllColumns() {
        getChildren().clear();
        // There aren't any children left, so we don't need to update indices
    }

    public void openColumnsWithFilters(List<String> filters) {
        for (String filter : filters) {
            IssueColumn column = addColumn();
            column.filterByString(filter);
        }
    }

    public void closeColumn(int index) {
        Node child = getChildren().remove(index);
        updateColumnIndices();
        ((Column) child).close();
    }

    private void updateColumnIndices() {
        int i = 0;
        for (Node c : getChildren()) {
            ((Column) c).updateIndex(i++);
        }
    }

    public void createNewPanelAtStart() {
        addColumnAt(0);
    }

    public void createNewPanelAtEnd() {
        addColumn();
    }

    public void swapColumns(int columnIndex, int columnIndex2) {
        Column one = getColumn(columnIndex);
        Column two = getColumn(columnIndex2);
        one.updateIndex(columnIndex2);
        two.updateIndex(columnIndex);
        // This method of swapping is used because Collections.swap
        // will assign one child without removing the other, causing
        // a duplicate child exception. HBoxes are constructed because
        // null also causes an exception.
        getChildren().set(columnIndex, new HBox());
        getChildren().set(columnIndex2, new HBox());
        getChildren().set(columnIndex, two);
        getChildren().set(columnIndex2, one);
    }

    public Optional<Integer> getCurrentlySelectedColumn() {
        return currentlySelectedColumn;
    }

    // For dragging purposes
    private int currentlyDraggedColumnIndex = -1;
    public int getCurrentlyDraggedColumnIndex() {
        return currentlyDraggedColumnIndex;
    }
    public void setCurrentlyDraggedColumnIndex(int i) {
        currentlyDraggedColumnIndex = i;
    }

    public void closeCurrentColumn() {
        if (currentlySelectedColumn.isPresent()) {
            int columnIndex = currentlySelectedColumn.get();
            closeColumn(columnIndex);
            if (getChildren().size() == 0) {
                setCurrentlySelectedColumn(Optional.empty());
            } else {
                int newColumnIndex = (columnIndex > getChildren().size() - 1)
                                     ? columnIndex - 1
                                     : columnIndex;
                setCurrentlySelectedColumn(Optional.of(newColumnIndex));
                getColumn(currentlySelectedColumn.get()).requestFocus();
            }
        }
    }

    public double getPanelWidth() {
        // COLUMN_WIDTH is used instead of
        // ((Column) getChildren().get(0)).getWidth();
        // because when this function is called, columns may not have been sized yet.
        // In any case actual column width is COLUMN_WIDTH at minimum, so we can assume
        // that they are that large.
        return 40 + Column.COLUMN_WIDTH;
    }
    private void setupKeyEvents() {
        addEventHandler(KeyEvent.KEY_RELEASED, event -> {
            if (event.getCode() == KeyboardShortcuts.RIGHT_PANEL || event.getCode() == KeyboardShortcuts.LEFT_PANEL) {
                handleKeys(event.getCode() == KeyboardShortcuts.RIGHT_PANEL);
                assert currentlySelectedColumn.isPresent() : "handleKeys doesn't set selectedIndex!";
            }
        });
    }

    private void handleKeys(boolean isForwardKey) {
        if (!currentlySelectedColumn.isPresent()) {
            return;
        }
        if (getChildren().size() == 0) {
            return;
        }
        Column selectedColumn = getColumn(currentlySelectedColumn.get());
        if (selectedColumn instanceof IssueColumn){
            if (((IssueColumn) selectedColumn).filterTextField.isFocused()){
                return;
            } else {
                int newIndex = currentlySelectedColumn.get() + (isForwardKey ? 1 : -1);
                if (newIndex < 0) {
                    newIndex = getChildren().size() - 1;
                } else if (newIndex > getChildren().size() - 1) {
                    newIndex = 0;
                }
                setCurrentlySelectedColumn(Optional.of(newIndex));
                selectedColumn = getColumn(currentlySelectedColumn.get());
                selectedColumn.requestFocus();
            }
        }
        ui.triggerEvent(new ColumnClickedEvent(currentlySelectedColumn.get()));
        scrollandShowColumn(currentlySelectedColumn.get(), getChildren().size());
    }

    private void scrollandShowColumn(int selectedColumnIndex, int numOfColumns) {
        ui.getMenuControl().scrollTo(selectedColumnIndex, numOfColumns);
    }

<<<<<<< HEAD
    public GUIController getGUIController() {
        return guiController;
=======
    public int getNumberOfColumns() {
        return getChildren().size();
    }

    public int getNumberOfSavedBoards() {
        return prefs.getAllBoards().size();
>>>>>>> b42ad22c
    }
}<|MERGE_RESOLUTION|>--- conflicted
+++ resolved
@@ -255,16 +255,15 @@
         ui.getMenuControl().scrollTo(selectedColumnIndex, numOfColumns);
     }
 
-<<<<<<< HEAD
     public GUIController getGUIController() {
         return guiController;
-=======
+    }
+
     public int getNumberOfColumns() {
         return getChildren().size();
     }
 
     public int getNumberOfSavedBoards() {
         return prefs.getAllBoards().size();
->>>>>>> b42ad22c
     }
 }