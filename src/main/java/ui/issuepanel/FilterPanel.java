--- conflicted
+++ resolved
@@ -319,10 +319,10 @@
         return new PanelInfo(this.panelName, filterTextField.getText());
     }
 
-<<<<<<< HEAD
     public ObservableList<TurboIssue> getIssueList() {
         return issuesToDisplay;
-=======
+    }
+
     public Text getNameText() {
         return this.nameText;
     }
@@ -341,11 +341,6 @@
 
     public Label getCloseButton() {
         return this.closeButton;
-    }
-
-    public TransformationList<TurboIssue, TurboIssue> getIssueList() {
-        return transformedIssueList;
->>>>>>> 2ae20592
     }
 
     public void setIssueList(List<TurboIssue> transformedIssueList) {
