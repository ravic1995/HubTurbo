--- conflicted
+++ resolved
@@ -56,11 +56,7 @@
 public class UI extends Application implements EventDispatcher {
 
     public static final int VERSION_MAJOR = 3;
-<<<<<<< HEAD
-    public static final int VERSION_MINOR = 11;
-=======
     public static final int VERSION_MINOR = 12;
->>>>>>> 2ae20592
     public static final int VERSION_PATCH = 0;
 
     public static final String ARG_UPDATED_TO = "--updated-to";
