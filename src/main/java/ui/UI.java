--- conflicted
+++ resolved
@@ -78,11 +78,8 @@
     private MenuControl menuBar;
     private BrowserComponent browserComponent;
     private RepositorySelector repoSelector;
-<<<<<<< HEAD
     private LabelPicker labelPicker;
-=======
     private Label apiBox;
->>>>>>> 5faf309c
 
     public static void main(String[] args) {
         Application.launch(args);
