--- conflicted
+++ resolved
@@ -86,7 +86,6 @@
 	}
 
 	private void getUserCredentials() {
-<<<<<<< HEAD
 		if (isBypassLogin()) {
 			showMainWindow("dummy/dummy");
 		} else {
@@ -122,25 +121,6 @@
 		setExpandedWidth(false);
 		ensureSelectedPanelHasFocus();
 		columns.init();
-=======
-		new LoginDialog(this, prefs, mainStage).show().thenApply(result -> {
-			if (result.success) {
-				logic.openRepository(result.repoId);
-				logic.setDefaultRepo(result.repoId);
-				repoSelector.setText(result.repoId);
-
-				triggerEvent(new BoardSavedEvent());
-				browserComponent = new BrowserComponent(this);
-				browserComponent.initialise();
-				setExpandedWidth(false);
-				ensureSelectedPanelHasFocus();
-				columns.init();
-			} else {
-				quit();
-			}
-			return true;
-		}).exceptionally(withResult(false));
->>>>>>> 79a4c363
 	}
 
 	private void initPreApplicationState() {
