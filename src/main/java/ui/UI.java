--- conflicted
+++ resolved
@@ -439,11 +439,7 @@
         logic.openPrimaryRepository(repoId);
         logic.setDefaultRepo(repoId);
         repoSelector.setText(repoId);
-<<<<<<< HEAD
         logic.refresh();
-=======
-        panels.refresh();
->>>>>>> e4252dbd
     }
 
     private void ensureSelectedPanelHasFocus() {
