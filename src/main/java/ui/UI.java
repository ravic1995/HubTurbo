--- conflicted
+++ resolved
@@ -34,7 +34,6 @@
 
 import java.awt.*;
 import java.util.HashMap;
-import java.util.List;
 import java.util.Optional;
 
 public class UI extends Application implements EventDispatcher {
@@ -237,16 +236,7 @@
 
 	private HashMap<String, String> initialiseCommandLineArguments() {
 		Parameters params = getParameters();
-<<<<<<< HEAD
 		HashMap<String, String> commandLineArgs = new HashMap<>(params.getNamed());
-=======
-		final List<String> parameters = params.getRaw();
-//		assert parameters.size() % 2 == 0 : "Parameters should come in pairs";
-		HashMap<String, String> commandLineArgs = new HashMap<>();
-//		for (int i=0; i<parameters.size(); i+=2) {
-//			commandLineArgs.put(parameters.get(i), parameters.get(i+1));
-//		}
->>>>>>> ec47e570
 		return commandLineArgs;
 	}
 
