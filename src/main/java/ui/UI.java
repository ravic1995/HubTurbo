--- conflicted
+++ resolved
@@ -52,15 +52,9 @@
 
 public class UI extends Application implements EventDispatcher {
 
-<<<<<<< HEAD
     public static final int VERSION_MAJOR = 3;
-    public static final int VERSION_MINOR = 7;
-    public static final int VERSION_PATCH = 1;
-=======
-    private static final int VERSION_MAJOR = 3;
-    private static final int VERSION_MINOR = 8;
-    private static final int VERSION_PATCH = 0;
->>>>>>> b3ded6c1
+    public static final int VERSION_MINOR = 8;
+    public static final int VERSION_PATCH = 0;
 
     public static final String ARG_UPDATED_TO = "--updated-to";
 
