package ui.components.pickers;

import backend.resource.TurboIssue;
import backend.resource.TurboLabel;
import javafx.application.Platform;
import javafx.beans.property.BooleanProperty;
import javafx.beans.property.ReadOnlyStringWrapper;
import javafx.beans.property.SimpleBooleanProperty;
import javafx.stage.Stage;
import javafx.util.Pair;
import ui.UI;
import util.events.ShowLabelPickerEventHandler;

import java.util.HashMap;
import java.util.List;
import java.util.Map;
import java.util.Optional;

public class LabelPicker {

    private UI ui;
    private Stage stage;
    private Map<Pair<String, Integer>, LabelPickerDialog> openDialogs;

    public LabelPicker(UI ui, Stage stage) {
        this.ui = ui;
        this.stage = stage;
        openDialogs = new HashMap<>();
        ui.registerEvent((ShowLabelPickerEventHandler) e -> Platform.runLater(() -> showLabelPicker(e.issue)));
    }

    // TODO implement multiple dialogs, currently, only one dialog is allowed and it blocks the main UI when open

    private void showLabelPicker(TurboIssue issue) {
        if (!openDialogs.containsKey(new Pair<>(issue.getRepoId(), issue.getId()))) {
            List<TurboLabel> allLabels = ui.logic.getRepo(issue.getRepoId()).getLabels();
            LabelPickerDialog labelPickerDialog = new LabelPickerDialog(issue, allLabels, stage);
            openDialogs.put(new Pair<>(issue.getRepoId(), issue.getId()), labelPickerDialog);
            Optional<List<String>> result = labelPickerDialog.showAndWait();
            if (result.isPresent()) {
<<<<<<< HEAD
                ui.logic.replaceIssueLabels(issue, result.get());
=======
                ui.logic.replaceIssueLabels(issue, result.get()).thenRun(ui.logic::refresh);
>>>>>>> 09f1b780
            }
            openDialogs.remove(new Pair<>(issue.getRepoId(), issue.getId()));
        } else {
            // TODO focus on the already open dialog when having multiple dialogs
            openDialogs.get(new Pair<>(issue.getRepoId(), issue.getId())).requestFocus();
        }
    }

    public static class Label {

        private ReadOnlyStringWrapper name = new ReadOnlyStringWrapper();
        private ReadOnlyStringWrapper style = new ReadOnlyStringWrapper();
        private BooleanProperty checked = new SimpleBooleanProperty();
        private BooleanProperty selected = new SimpleBooleanProperty(false);

        public Label(String name, String style, boolean checked) {
            this.name.set(name);
            this.style.set(style);
            this.checked.set(checked);
        }

        public String getName() {
            return name.get();
        }

        public String getStyle() {
            return style.get();
        }

        public BooleanProperty checkedProperty() {
            return checked;
        }

        public boolean isSelected() {
            return selected.get();
        }

        public void setSelected(boolean selected) {
            this.selected.set(selected);
        }

        public void toggleChecked() {
            checked.set(!checked.get());
        }

    }

}<|MERGE_RESOLUTION|>--- conflicted
+++ resolved
@@ -38,11 +38,7 @@
             openDialogs.put(new Pair<>(issue.getRepoId(), issue.getId()), labelPickerDialog);
             Optional<List<String>> result = labelPickerDialog.showAndWait();
             if (result.isPresent()) {
-<<<<<<< HEAD
-                ui.logic.replaceIssueLabels(issue, result.get());
-=======
                 ui.logic.replaceIssueLabels(issue, result.get()).thenRun(ui.logic::refresh);
->>>>>>> 09f1b780
             }
             openDialogs.remove(new Pair<>(issue.getRepoId(), issue.getId()));
         } else {
