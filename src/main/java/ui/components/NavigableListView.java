package ui.components;

import javafx.scene.input.KeyCode;
import org.apache.logging.log4j.LogManager;
import org.apache.logging.log4j.Logger;

import java.util.Optional;
import java.util.function.IntConsumer;

/**
 * A very specialized ListView subclass that:
 *
 * - can be navigated with the arrow keys and Enter
 * - supports an event for item selection
 * - provides methods for retaining selection of an item (not by index)
 *   after its contents are changed
 *
 * It depends on the functionality of ScrollableListView to ensure that
 * navigation scrolls the list properly. The Up, Down, and Enter key events
 * should not be separately bound on it.
 *
 * An item is considered selected when:
 *
 * - it is highlighted with the arrow keys, but only when the Shift key is not down
 * - Enter is pressed when it is highlighted
 * - it is clicked
 *
 * @param <T> The type of the item in the list
 */
public abstract class NavigableListView<T> extends ScrollableListView<T> {

    private static final Logger logger = LogManager.getLogger(NavigableListView.class.getName());

    // Tracks the index of the item in the list which should be currently selected
    private Optional<Integer> selectedIndex = Optional.empty();

    // Used for saving and restoring selection by item.
    // selectedIndex should be used to get the currently-selected item, through the provided getter.
    private Optional<T> lastSelectedItem = Optional.empty();

    // Indicates that saveSelection was called, in the event that saveSelection itself fails
    // (when nothing is selected, both should be no-ops)
    private boolean saveSelectionCalled = false;

    private IntConsumer onItemSelected = i -> {};

    public NavigableListView() {
        setupKeyEvents();
        setupMouseEvents();
    }

    /**
     * Should be called before making changes to the item list of this list view if
     * it's important that selection is retained after.
     */
    public void saveSelection() {
        if (getSelectionModel().getSelectedItem() != null) {
            lastSelectedItem = Optional.of(getSelectionModel().getSelectedItem());
        }
        saveSelectionCalled = true;
    }

    /**
     * Should be called to restore selection after making changes to the item list
     * of this list view. Must be called after saveSelection is.
     * @throws IllegalStateException if called before saveSelection is
     */
    public void restoreSelection() {
        if (!lastSelectedItem.isPresent()) {
            if (!saveSelectionCalled) {
                throw new IllegalStateException("saveSelection must be called before restoreSelection");
            } else {
                saveSelectionCalled = false;
                return; // No-op
            }
        }
        saveSelectionCalled = false;

        // Find index of previously-selected item
        int index = -1;
        int i = 0;
        for (T item : getItems()) {
            if (areItemsEqual(item, lastSelectedItem.get())) {
                index = i;
                break;
            }
            i++;
        }
        boolean itemFound = index > -1;

        if (itemFound) {
            // Select that item
            getSelectionModel().clearAndSelect(index);
            selectedIndex = Optional.of(index);
            // Do not trigger event; selection did not conceptually change
        } else {
            // The item disappeared
            if (getItems().size() == 0) {
                // No more items in the list
                selectedIndex = Optional.empty();
            } else {
                // The list is non-empty, so we can be sure that we're selecting something
                // The current index is the same as the next, due to the item disappearing
                int lastIndex = getItems().size() - 1;
                int nextIndex = Math.min(selectedIndex.get(), lastIndex);

                getSelectionModel().clearAndSelect(nextIndex);
                selectedIndex = Optional.of(nextIndex);

                // The next item will be considered selected
                onItemSelected.accept(nextIndex);
            }
        }
    }

    abstract boolean areItemsEqual(T item1, T item2);

    private void setupMouseEvents() {
        setOnMouseClicked(e -> {
            int currentlySelected = getSelectionModel().getSelectedIndex();

            // The currently-selected index is sometimes -1 when an issue is clicked.
            // When this happens we ignore this event.

            if (currentlySelected != -1) {
                selectedIndex = Optional.of(currentlySelected);

                logger.info("Mouse click on item index " + selectedIndex.get());
                onItemSelected.accept(selectedIndex.get());
            }
        });
    }

    private void setupKeyEvents() {
        setOnKeyPressed(e -> {
            if (e.isControlDown()){
                return;
            }
            if (e.getCode() == KeyCode.ENTER) {
                e.consume();
<<<<<<< HEAD
                if (selectedIndex.isPresent()) {
                    logger.info("Enter key selection on issue " + selectedIndex.get());
=======
                handleUpDownKeys(e.getCode() == KeyCode.DOWN || e.getCode() == KeyCode.V);
                assert selectedIndex.isPresent() : "handleUpDownKeys doesn't set selectedIndex!";
                if (!e.isShiftDown()) {
                    logger.info("Arrow key navigation to item index " + selectedIndex.get());
>>>>>>> ba6b0091
                    onItemSelected.accept(selectedIndex.get());
                }
            }
            if (e.getCode() == KeyCode.UP || e.getCode() == KeyCode.DOWN ||
                    e.getCode() == KeyboardShortcuts.UP_ISSUE || e.getCode() == KeyboardShortcuts.DOWN_ISSUE) {
                e.consume();
<<<<<<< HEAD
                handleUpDownKeys(e.getCode() == KeyCode.DOWN || e.getCode() == KeyboardShortcuts.DOWN_ISSUE);
                assert selectedIndex.isPresent() : "handleUpDownKeys doesn't set selectedIndex!";
                if (!e.isShiftDown()) {
                    logger.info("Arrow key navigation to issue " + selectedIndex.get());
=======
                if (selectedIndex.isPresent()) {
                    logger.info("Enter key selection on item index " + selectedIndex.get());
>>>>>>> ba6b0091
                    onItemSelected.accept(selectedIndex.get());
                }
            }
        });
    }

    private void handleUpDownKeys(boolean isDownKey) {
        // Nothing is selected or the list is empty; do nothing
        if (!selectedIndex.isPresent()) return;
        if (getItems().size() == 0) return;

        // Compute new index and clamp it within range
        int newIndex = selectedIndex.get() + (isDownKey ? 1 : -1);
        newIndex = Math.min(Math.max(0, newIndex), getItems().size() - 1);

        // Update selection state and our selection model
        getSelectionModel().clearAndSelect(newIndex);
        selectedIndex = Optional.of(newIndex);

        // Ensure that the newly-selected item is in view
        scrollAndShow(newIndex);
    }

    public void setOnItemSelected(IntConsumer callback) {
        onItemSelected = callback;
    }

    public void selectFirstItem(){
        requestFocus();
        if (getItems().size() == 0) return;
        getSelectionModel().clearAndSelect(0);
        scrollAndShow(0);
        selectedIndex = Optional.of(0);
        onItemSelected.accept(selectedIndex.get());
    }

    public Optional<T> getSelectedItem() {
        return selectedIndex.map(getItems()::get);
    }
}<|MERGE_RESOLUTION|>--- conflicted
+++ resolved
@@ -138,30 +138,18 @@
             }
             if (e.getCode() == KeyCode.ENTER) {
                 e.consume();
-<<<<<<< HEAD
                 if (selectedIndex.isPresent()) {
                     logger.info("Enter key selection on issue " + selectedIndex.get());
-=======
-                handleUpDownKeys(e.getCode() == KeyCode.DOWN || e.getCode() == KeyCode.V);
-                assert selectedIndex.isPresent() : "handleUpDownKeys doesn't set selectedIndex!";
-                if (!e.isShiftDown()) {
-                    logger.info("Arrow key navigation to item index " + selectedIndex.get());
->>>>>>> ba6b0091
                     onItemSelected.accept(selectedIndex.get());
                 }
             }
             if (e.getCode() == KeyCode.UP || e.getCode() == KeyCode.DOWN ||
                     e.getCode() == KeyboardShortcuts.UP_ISSUE || e.getCode() == KeyboardShortcuts.DOWN_ISSUE) {
                 e.consume();
-<<<<<<< HEAD
                 handleUpDownKeys(e.getCode() == KeyCode.DOWN || e.getCode() == KeyboardShortcuts.DOWN_ISSUE);
                 assert selectedIndex.isPresent() : "handleUpDownKeys doesn't set selectedIndex!";
                 if (!e.isShiftDown()) {
-                    logger.info("Arrow key navigation to issue " + selectedIndex.get());
-=======
-                if (selectedIndex.isPresent()) {
                     logger.info("Enter key selection on item index " + selectedIndex.get());
->>>>>>> ba6b0091
                     onItemSelected.accept(selectedIndex.get());
                 }
             }
