package github;

import com.google.gson.Gson;
import com.google.gson.reflect.TypeToken;

import org.apache.commons.io.input.NullInputStream;
import org.apache.commons.lang3.tuple.ImmutablePair;
import org.eclipse.egit.github.core.client.GitHubClient;
import org.eclipse.egit.github.core.client.GitHubRequest;
import org.eclipse.egit.github.core.client.GitHubResponse;
import util.IOUtilities;
import util.Utility;

import java.io.ByteArrayInputStream;
import java.io.ByteArrayOutputStream;
import java.io.IOException;
import java.io.InputStream;
import java.lang.reflect.Type;
import java.net.HttpURLConnection;
import java.util.Map;

public class GitHubClientExtended extends GitHubClient {
    public static final int NO_UPDATE_RESPONSE_CODE = 304;
    protected static final int CONNECTION_TIMEOUT = 30000;

    public GitHubClientExtended() {
    }

    /**
     * Extends superclass method with connection timeout parameters.
     */
    @Override
    protected HttpURLConnection createConnection(String uri) throws IOException {
        HttpURLConnection connection = super.createConnection(uri);
        connection.setConnectTimeout(CONNECTION_TIMEOUT);
        connection.setReadTimeout(CONNECTION_TIMEOUT);
        return connection;
    }

    /**
     * Utility method for creating a connection from a GitHubRequest.
     *
     * @param request
     * @return
     * @throws IOException
     */
    public HttpURLConnection createConnection(GitHubRequest request) throws IOException {
        return createGet(request.generateUri());
    }

    /**
     * Exposes the sendJson method (which is private in the superclass).
     *
     * @param <V>
     * @param request
     * @param params
     * @param type
     * @return
     * @throws IOException
     */
    public <V> V sendJson(final HttpURLConnection request, final Object params, final Type type)
        throws IOException {

        sendParams(request, params);
        final int code = request.getResponseCode();
        updateRateLimits(request);
        if (isOk(code)) {
            if (type != null) {
                return parseJson(getStream(request), type);
            } else {
                return null;
            }
        }
        if (isEmpty(code)) return null;
        throw createException(getStream(request), code, request.getResponseMessage());
    }

    /**
     * Serves the same purpose as GitHubClient::get, with the added
     * functionality of returning a GitHubEventResponse (containing
     * event-specific information) instead of a GitHubResponse.
     *
     * @param request
     * @return response
     * @throws IOException
     */
    public GitHubEventsResponse getEvent(GitHubRequest request, String currentETag) throws IOException {
        HttpURLConnection httpRequest = createGet(request.generateUri());

        // Headers for the request
        httpRequest.setRequestProperty("If-None-Match", "\"" + currentETag + "\"");
        String accept = request.getResponseContentType();
        if (accept != null) {
            httpRequest.setRequestProperty(HEADER_ACCEPT, accept);
<<<<<<< HEAD

        // We send the request here.
=======
        }
>>>>>>> 44d3733c
        final int code = httpRequest.getResponseCode();

        // Then we process the response.
        updateRateLimits(httpRequest);
        if (isOk(code)) { // 200 OK
            String updatedEtag = Utility.stripQuotes(httpRequest.getHeaderField("ETag"));

            // Copy the httpRequest input stream into a byte array
            InputStream reqIS = getStream(httpRequest);
            ByteArrayOutputStream buffer = IOUtilities.inputStreamToByteArrayOutputStream(reqIS);
            InputStream reqIS2 = new ByteArrayInputStream(buffer.toByteArray());
            InputStream reqIS3 = new ByteArrayInputStream(buffer.toByteArray());

            // The first copy is used to produce the GitHubResponse
            GitHubResponse ghResponse = new GitHubResponse(httpRequest, getBody(request, reqIS2));

            // The second is parsed again for event-specific information
            return new GitHubEventsResponse(ghResponse, reqIS3, updatedEtag);
        } else if (isNotModified(code)) { // 304 Not Modified
            GitHubResponse ghResponse = new GitHubResponse(httpRequest, null);
            return new GitHubEventsResponse(ghResponse, null, currentETag);
        } else if (isEmpty(code)) {
            GitHubResponse ghResponse = new GitHubResponse(httpRequest, null);
<<<<<<< HEAD
            return new GitHubEventsResponse(ghResponse, null, "");
=======
            return new GitHubEventsResponse(ghResponse, new NullInputStream(0));
>>>>>>> 44d3733c
        } else {
            throw createException(getStream(httpRequest), code, httpRequest.getResponseMessage());
        }
    }

    /**
     * Accesses the Rate Limit API endpoint to retrieve the number of remaining requests for the hour,
     * as well as the next reset time. Calling this function itself does not count towards the API limit.
     *
     * @return A pair consisting of the number of requests remaining for the hour and the next reset time.
     * @throws IOException
     */
    @SuppressWarnings("unchecked")
    public ImmutablePair<Integer, Long> getRateLimitResetTime() throws IOException {
        HttpURLConnection httpRequest = createGet("/rate_limit");
        if (isOk(httpRequest.getResponseCode())) {
            // We extract from rate, which is similar to resources.core
            String json = String.valueOf(
                    IOUtilities.inputStreamToByteArrayOutputStream(getStream(httpRequest)));
            Map<String, Object> map =
                    new Gson().fromJson(json, new TypeToken<Map<String, Object>>() {
                    }.getType());
            Map<String, Double> mapRate = (Map<String, Double>) map.get("rate");

            long reset = mapRate.get("reset").longValue() * 1000; // seconds to milliseconds
            int remaining = mapRate.get("remaining").intValue();

            return new ImmutablePair<>(remaining, reset);
        } else {
            throw new IOException(httpRequest.getResponseCode() + " " + httpRequest.getResponseMessage());
        }
    }

    /**
     * Overridden to make public.
     */
    @Override
    public IOException createException(InputStream response, int code, String status) {
        return super.createException(response, code, status);
    }

    /**
     * Overridden to make public.
     */
    @Override
    public HttpURLConnection createPost(String uri) throws IOException {
        return super.createPost(uri);
    }

    /**
     * Overridden to make public.
     */
    @Override
    public InputStream getStream(HttpURLConnection request) throws IOException {
        return super.getStream(request);
    }

    /**
     * Overridden to make public.
     */
    @Override
    public Object getBody(GitHubRequest request, InputStream stream) throws IOException {
        return super.getBody(request, stream);
    }

    /**
     * Overridden to make public.
     */
    @Override
    public boolean isError(final int code) {
        return super.isError(code);
    }

    /**
     * Overridden to make public.
     *
     * @param code
     * @return
     */
    public boolean isOk(final int code) {
        return super.isOk(code);
    }

    /**
     * Overridden to make public.
     *
     * @param request
     * @param params
     * @throws IOException
     */
    public void sendParams(HttpURLConnection request, Object params) throws IOException {
        super.sendParams(request, params);
    }

    /**
     * Checks whether there is new updates.
     *
     * @param code
     * @return
     */
    public boolean isNotModified(final int code) {
        return code == 304;
    }
}<|MERGE_RESOLUTION|>--- conflicted
+++ resolved
@@ -92,12 +92,8 @@
         String accept = request.getResponseContentType();
         if (accept != null) {
             httpRequest.setRequestProperty(HEADER_ACCEPT, accept);
-<<<<<<< HEAD
-
+        }
         // We send the request here.
-=======
-        }
->>>>>>> 44d3733c
         final int code = httpRequest.getResponseCode();
 
         // Then we process the response.
@@ -118,14 +114,10 @@
             return new GitHubEventsResponse(ghResponse, reqIS3, updatedEtag);
         } else if (isNotModified(code)) { // 304 Not Modified
             GitHubResponse ghResponse = new GitHubResponse(httpRequest, null);
-            return new GitHubEventsResponse(ghResponse, null, currentETag);
+            return new GitHubEventsResponse(ghResponse, new NullInputStream(0), currentETag);
         } else if (isEmpty(code)) {
             GitHubResponse ghResponse = new GitHubResponse(httpRequest, null);
-<<<<<<< HEAD
-            return new GitHubEventsResponse(ghResponse, null, "");
-=======
-            return new GitHubEventsResponse(ghResponse, new NullInputStream(0));
->>>>>>> 44d3733c
+            return new GitHubEventsResponse(ghResponse, new NullInputStream(0), "");
         } else {
             throw createException(getStream(httpRequest), code, httpRequest.getResponseMessage());
         }
