package backend.stub;

import backend.IssueMetadata;
import backend.UserCredentials;
import backend.interfaces.RepoSource;
import backend.resource.Model;
<<<<<<< HEAD
import backend.resource.TurboIssue;
=======
import org.apache.commons.lang3.tuple.ImmutablePair;
>>>>>>> 5faf309c
import util.Futures;

import java.util.List;
import java.util.Map;
import java.util.concurrent.CompletableFuture;

public class DummySource extends RepoSource {

    private final DummyRepo dummy = new DummyRepo();

    @Override
    public String getName() {
        return "Dummy Source";
    }

    @Override
    public CompletableFuture<Boolean> login(UserCredentials credentials) {
        CompletableFuture<Boolean> response = new CompletableFuture<>();
        execute(() -> response.complete(dummy.login(credentials)));
        return response;
    }

    @Override
    public CompletableFuture<Model> downloadRepository(String repoId) {
        return addTask(new DownloadRepoTask(this, dummy, repoId)).response;
    }

    @Override
    public CompletableFuture<Model> updateModel(Model model) {
        return addTask(new UpdateModelTask(this, dummy, model)).response;
    }

    @Override
    public CompletableFuture<Map<Integer, IssueMetadata>> downloadMetadata(String repoId, List<Integer> issues) {
        return addTask(new DownloadMetadataTask(this, dummy, repoId, issues)).response;
    }

    @Override
    public CompletableFuture<List<String>> replaceIssueLabels(TurboIssue issue, List<String> labels) {
        return addTask(new ReplaceIssueLabelsTask(this, dummy, issue.getRepoId(), issue.getId(), labels)).response;
    }

    @Override
    public CompletableFuture<Boolean> isRepositoryValid(String repoId) {
        return Futures.unit(true);
    }

<<<<<<< HEAD
=======
    @Override
    public CompletableFuture<ImmutablePair<Integer, Long>> getRateLimitResetTime() {
        return addTask(new CheckRateLimitTask(this, dummy)).response;
    }
>>>>>>> 5faf309c
}<|MERGE_RESOLUTION|>--- conflicted
+++ resolved
@@ -4,12 +4,8 @@
 import backend.UserCredentials;
 import backend.interfaces.RepoSource;
 import backend.resource.Model;
-<<<<<<< HEAD
 import backend.resource.TurboIssue;
-=======
 import org.apache.commons.lang3.tuple.ImmutablePair;
->>>>>>> 5faf309c
-import util.Futures;
 
 import java.util.List;
 import java.util.Map;
@@ -52,15 +48,8 @@
     }
 
     @Override
-    public CompletableFuture<Boolean> isRepositoryValid(String repoId) {
-        return Futures.unit(true);
-    }
-
-<<<<<<< HEAD
-=======
-    @Override
     public CompletableFuture<ImmutablePair<Integer, Long>> getRateLimitResetTime() {
         return addTask(new CheckRateLimitTask(this, dummy)).response;
     }
->>>>>>> 5faf309c
+
 }