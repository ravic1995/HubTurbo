package backend;

import backend.github.GitHubSource;
import backend.interfaces.RepoSource;
import backend.interfaces.RepoStore;
import backend.json.JSONStore;
import backend.json.JSONStoreStub;
import backend.resource.Model;
import backend.resource.serialization.SerializableModel;
import backend.stub.DummySource;
import org.apache.logging.log4j.Logger;
import ui.UI;
import util.HTLog;

import java.util.*;
import java.util.concurrent.CompletableFuture;
import java.util.concurrent.ExecutionException;

import static util.Futures.withResult;

public class RepoIO {

    private static final Logger logger = HTLog.get(RepoIO.class);

    private final RepoSource repoSource;
    private final JSONStore jsonStore;

    private List<String> storedRepos;

    public RepoIO(boolean isTestMode, boolean enableTestJSON) {
        if (isTestMode) {
            repoSource = new DummySource();
            RepoStore.enableTestDirectory();
        } else {
            repoSource = new GitHubSource();
        }
        if (isTestMode && !enableTestJSON) {
            jsonStore = new JSONStoreStub();
            storedRepos = new ArrayList<>();
        } else {
            jsonStore = new JSONStore();
            storedRepos = new ArrayList<>(jsonStore.getStoredRepos());
        }
    }

    public List<String> getStoredRepos() {
        return storedRepos;
    }

    public CompletableFuture<Boolean> login(UserCredentials credentials) {
        return repoSource.login(credentials);
    }

    public CompletableFuture<Boolean> isRepositoryValid(String repoId) {
        return repoSource.isRepositoryValid(repoId);
    }

    public CompletableFuture<Model> openRepository(String repoId) {
<<<<<<< HEAD
        if (storedRepos.contains(repoId)) {
            return loadRepositoryFromStore(repoId);
=======
        if (repoStore.isRepoStored(repoId)) {
            return loadRepoFromStoreAsync(repoId)
                    .exceptionally(e -> {
                        return downloadRepoFromSourceBlocking(repoId);
                    });
>>>>>>> 0f4b78e1
        } else {
            return downloadRepoFromSourceAsync(repoId);
        }
    }

<<<<<<< HEAD
    private CompletableFuture<Model> loadRepositoryFromStore(String repoId) {
        return jsonStore.loadRepository(repoId)
                .thenCompose(this::updateModel)
                .exceptionally(ex -> {
                    try {
                        return downloadRepositoryFromSource(repoId).get();
                    } catch (ExecutionException | InterruptedException e) {
                        logger.info("Error while downloading " + repoId);
                        logger.error(e.getLocalizedMessage());

                        return new Model(repoId);
                    }
                });
=======
    private CompletableFuture<Model> loadRepoFromStoreAsync(String repoId) {
        return repoStore.loadRepository(repoId)
                .thenCompose(this::updateModel);
>>>>>>> 0f4b78e1
    }

    private CompletableFuture<Model> downloadRepoFromSourceAsync(String repoId) {
        UI.status.displayMessage("Downloading " + repoId);
        return repoSource.downloadRepository(repoId)
                .thenCompose(this::updateModel)
                .thenApply(model -> {
                    storedRepos.add(repoId);
                    return model;
                })
                .exceptionally(withResult(new Model(repoId)));
    }

    private Model downloadRepoFromSourceBlocking(String repoId) {
        try {
            return downloadRepoFromSourceAsync(repoId).get();
        } catch (ExecutionException | InterruptedException e) {
            logger.info("Error while downloading " + repoId);
            logger.error(e.getLocalizedMessage());

            return new Model(repoId);
        }
    }

    public CompletableFuture<Model> updateModel(Model model) {
        return repoSource.updateModel(model)
            .thenApply(newModel -> {
                UI.status.displayMessage(model.getRepoId() + " is up to date!");
                if (!model.equals(newModel)) {
                    jsonStore.saveRepository(newModel.getRepoId(), new SerializableModel(newModel));
                } else {
                    logger.info(HTLog.format(model.getRepoId(),
                        "Nothing changed; not writing to store"));
                }
                return newModel;
            }).exceptionally(withResult(new Model(model.getRepoId())));
    }

    public CompletableFuture<Map<Integer, IssueMetadata>> getIssueMetadata(String repoId, List<Integer> issues) {
        return repoSource.downloadMetadata(repoId, issues);
    }
}<|MERGE_RESOLUTION|>--- conflicted
+++ resolved
@@ -56,50 +56,25 @@
     }
 
     public CompletableFuture<Model> openRepository(String repoId) {
-<<<<<<< HEAD
         if (storedRepos.contains(repoId)) {
-            return loadRepositoryFromStore(repoId);
-=======
-        if (repoStore.isRepoStored(repoId)) {
             return loadRepoFromStoreAsync(repoId)
                     .exceptionally(e -> {
                         return downloadRepoFromSourceBlocking(repoId);
                     });
->>>>>>> 0f4b78e1
         } else {
             return downloadRepoFromSourceAsync(repoId);
         }
     }
 
-<<<<<<< HEAD
-    private CompletableFuture<Model> loadRepositoryFromStore(String repoId) {
+    private CompletableFuture<Model> loadRepoFromStoreAsync(String repoId) {
         return jsonStore.loadRepository(repoId)
-                .thenCompose(this::updateModel)
-                .exceptionally(ex -> {
-                    try {
-                        return downloadRepositoryFromSource(repoId).get();
-                    } catch (ExecutionException | InterruptedException e) {
-                        logger.info("Error while downloading " + repoId);
-                        logger.error(e.getLocalizedMessage());
-
-                        return new Model(repoId);
-                    }
-                });
-=======
-    private CompletableFuture<Model> loadRepoFromStoreAsync(String repoId) {
-        return repoStore.loadRepository(repoId)
                 .thenCompose(this::updateModel);
->>>>>>> 0f4b78e1
     }
 
     private CompletableFuture<Model> downloadRepoFromSourceAsync(String repoId) {
         UI.status.displayMessage("Downloading " + repoId);
         return repoSource.downloadRepository(repoId)
                 .thenCompose(this::updateModel)
-                .thenApply(model -> {
-                    storedRepos.add(repoId);
-                    return model;
-                })
                 .exceptionally(withResult(new Model(repoId)));
     }
 
