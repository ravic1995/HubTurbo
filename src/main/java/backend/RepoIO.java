--- conflicted
+++ resolved
@@ -113,14 +113,12 @@
         return repoSource.downloadMetadata(repoId, issues);
     }
 
-<<<<<<< HEAD
     public CompletableFuture<List<String>> replaceIssueLabels(TurboIssue issue, List<String> labels) {
         return repoSource.replaceIssueLabels(issue, labels);
     }
 
-=======
     public CompletableFuture<ImmutablePair<Integer, Long>> getRateLimitResetTime() {
         return repoSource.getRateLimitResetTime();
     }
->>>>>>> 5faf309c
+
 }