--- conflicted
+++ resolved
@@ -17,7 +17,10 @@
 
 import java.time.LocalDateTime;
 import java.time.ZoneId;
-import java.util.*;
+import java.util.Date;
+import java.util.List;
+import java.util.Map;
+import java.util.Set;
 import java.util.concurrent.CompletableFuture;
 import java.util.stream.Collectors;
 
@@ -137,17 +140,12 @@
                 UI.status.displayMessage(updatedMessage);
                 models.insertMetadata(repoId, metadata, currentUser);
                 return metadata;
-<<<<<<< HEAD
-            }).thenApply(Futures.tap(this::updateUIAndShow))
-            .exceptionally(withResult(new HashMap<>()));
-=======
             })
             .thenApply(Futures.tap(this::updateUIWithMetadata))
             .thenCompose(n -> getRateLimitResetTime())
             .thenApply(this::updateRemainingRate)
             .thenApply(rateLimits -> true)
             .exceptionally(withResult(false));
->>>>>>> 5faf309c
     }
 
     // Adds update times to the metadata map
@@ -236,9 +234,12 @@
         return repoIO.login(credentials);
     }
 
-<<<<<<< HEAD
     public Model getRepo(String repoId) {
         return models.get(repoId);
+    }
+
+    public CompletableFuture<ImmutablePair<Integer, Long>> getRateLimitResetTime() {
+        return repoIO.getRateLimitResetTime();
     }
 
     /**
@@ -265,9 +266,4 @@
         });
     }
 
-=======
-    public CompletableFuture<ImmutablePair<Integer, Long>> getRateLimitResetTime() {
-        return repoIO.getRateLimitResetTime();
-    }
->>>>>>> 5faf309c
 }
