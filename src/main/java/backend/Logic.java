--- conflicted
+++ resolved
@@ -39,11 +39,7 @@
 		repoIO = new RepoIO(isTestMode);
 
 		// Pass the currently-empty model to the UI
-<<<<<<< HEAD
 		uiManager.updateNow(models);
-=======
-		updateUI();
->>>>>>> 79a4c363
 	}
 
 	private CompletableFuture<Boolean> isRepositoryValid(String repoId) {
