--- conflicted
+++ resolved
@@ -136,10 +136,6 @@
 		driver.manage().window().setSize(new Dimension(
 				(int) availableDimensions.getWidth(),
 				(int) availableDimensions.getHeight()));
-<<<<<<< HEAD
-=======
-		browserWindowHandle = user32.FindWindow(null, "data:, - Google Chrome");
->>>>>>> e160380f
 		return driver;
 	}
 
@@ -344,7 +340,7 @@
 	 */
 	private void initialiseJNA() {
 		if (PlatformSpecific.isOnWindows()) {
-			browserWindowHandle = user32.GetForegroundWindow();
+			browserWindowHandle = user32.FindWindow(null, "data:, - Google Chrome");
 		}
 	}
 	
