--- conflicted
+++ resolved
@@ -303,25 +303,9 @@
 							break;
 						}
 					}
-<<<<<<< HEAD
-				} catch (WebDriverException e) {
-					switch (BrowserComponentError.fromErrorMessage(e.getMessage())) {
-					case NoSuchWindow:
-						resetBrowser();
-						runBrowserOperation(operation); // Recurse and repeat
-					case UnexpectedAlert:
-						break;
-					case NoSuchElement:
-						logger.info("Warning: no such element! " + e.getMessage());
-						break;
-					default:
-						break;
-					}
-=======
 				} else {
 					logger.info("Chrome window not responding.");
 					resetBrowser();
->>>>>>> 23aa2dca
 				}
 				return null;
 			}
