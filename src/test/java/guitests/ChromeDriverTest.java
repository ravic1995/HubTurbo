--- conflicted
+++ resolved
@@ -39,11 +39,7 @@
         press(KeyCode.G).press(KeyCode.H).release(KeyCode.H).release(KeyCode.G);
 
         // scroll to top
-<<<<<<< HEAD
-        press(KeyCode.I).release(KeyCode.I);
-=======
-        push(KeyCode.U);
->>>>>>> e49e8ac7
+        push(KeyCode.I);
 
         // scroll to bottom
         push(KeyCode.N);
