package guitests;

import javafx.scene.control.Label;
import javafx.scene.input.KeyCode;
import org.junit.Test;
import ui.UI;
import ui.listpanel.ListPanel;
import util.PlatformEx;
import util.events.testevents.UILogicRefreshEvent;
import util.events.testevents.UpdateDummyRepoEvent;

import java.util.concurrent.ExecutionException;
import java.util.concurrent.FutureTask;

import static org.junit.Assert.assertEquals;

public class UpdateIssuesTest extends UITest {

    private static final int EVENT_DELAY = 500;

    @Test
    public void updateIssues() throws InterruptedException, ExecutionException {
        Label apiBox = find("#apiBox");
        resetRepo();

        click("#dummy/dummy_col0_filterTextField");
        type("updated");
        press(KeyCode.SHIFT).press(KeyCode.SEMICOLON).release(KeyCode.SEMICOLON).release(KeyCode.SHIFT);
        type("24");
        push(KeyCode.ENTER);
        PlatformEx.waitOnFxThread();

<<<<<<< HEAD
        // Updated view should contain Issue 10, which was commented on recently (as part of default test dataset)
        // Issue 9 was also commented on recently, but by the current HT user, so it is not shown.
        assertEquals(3496, getApiCount(apiBox.getText())); // 2 calls for Issue 10, 2 calls for Issue 9
        assertEquals(1, countIssuesShown());
=======
        // Updated view should contain Issue 9 and 10, which was commented on recently (as part of default test dataset)
        assertEquals(2, countIssuesShown());
>>>>>>> a327ccdb

        // After updating, issue with ID 5 should have title Issue 5.1
        updateIssue(5, "Issue 5.1");
        click("#dummy/dummy_col0_filterTextField");
        push(KeyCode.ENTER);
        PlatformEx.waitOnFxThread();

        // Updated view should now contain Issue 5.1 and Issue 10.
<<<<<<< HEAD
        assertEquals(3494, getApiCount(apiBox.getText())); // 2 calls for Issue 5
        assertEquals(2, countIssuesShown());
=======
        assertEquals(3, countIssuesShown());
>>>>>>> a327ccdb

        // Then have a non-self comment for Issue 9.
        UI.events.triggerEvent(UpdateDummyRepoEvent.addComment("dummy/dummy", 9, "Test comment", "test-nonself"));
        UI.events.triggerEvent(new UILogicRefreshEvent());
        click("#dummy/dummy_col0_filterTextField");
        push(KeyCode.ENTER);
        PlatformEx.waitOnFxThread();
        assertEquals(3492, getApiCount(apiBox.getText())); // 2 calls for Issue 9
        assertEquals(3, countIssuesShown());

        click("#dummy/dummy_col0_filterTextField");
        push(KeyCode.ENTER);
        PlatformEx.waitOnFxThread();
        assertEquals(3492, getApiCount(apiBox.getText())); // No change to issues, so no additional API quota spent
    }

    public void resetRepo() {
        UI.events.triggerEvent(UpdateDummyRepoEvent.resetRepo("dummy/dummy"));
        PlatformEx.waitOnFxThread();
    }

    public void updateIssue(int issueId, String newIssueTitle) {
        UI.events.triggerEvent(UpdateDummyRepoEvent.updateIssue("dummy/dummy", issueId, newIssueTitle));
        UI.events.triggerEvent(new UILogicRefreshEvent());
        PlatformEx.waitOnFxThread();
    }

    @SuppressWarnings("unchecked")
    public int countIssuesShown() throws InterruptedException, ExecutionException {
        FutureTask countIssues = new FutureTask(((ListPanel) find("#dummy/dummy_col0"))::getIssueCount);
        PlatformEx.runAndWait(countIssues);
        return (int) countIssues.get();
    }

    private int getApiCount(String apiBoxText) {
        return Integer.parseInt(apiBoxText.substring(0, apiBoxText.indexOf("/")));
    }
}<|MERGE_RESOLUTION|>--- conflicted
+++ resolved
@@ -16,8 +16,6 @@
 
 public class UpdateIssuesTest extends UITest {
 
-    private static final int EVENT_DELAY = 500;
-
     @Test
     public void updateIssues() throws InterruptedException, ExecutionException {
         Label apiBox = find("#apiBox");
@@ -30,15 +28,8 @@
         push(KeyCode.ENTER);
         PlatformEx.waitOnFxThread();
 
-<<<<<<< HEAD
-        // Updated view should contain Issue 10, which was commented on recently (as part of default test dataset)
-        // Issue 9 was also commented on recently, but by the current HT user, so it is not shown.
-        assertEquals(3496, getApiCount(apiBox.getText())); // 2 calls for Issue 10, 2 calls for Issue 9
-        assertEquals(1, countIssuesShown());
-=======
         // Updated view should contain Issue 9 and 10, which was commented on recently (as part of default test dataset)
         assertEquals(2, countIssuesShown());
->>>>>>> a327ccdb
 
         // After updating, issue with ID 5 should have title Issue 5.1
         updateIssue(5, "Issue 5.1");
@@ -46,13 +37,9 @@
         push(KeyCode.ENTER);
         PlatformEx.waitOnFxThread();
 
-        // Updated view should now contain Issue 5.1 and Issue 10.
-<<<<<<< HEAD
+        // Updated view should now contain Issue 5.1, Issue 9 and Issue 10.
         assertEquals(3494, getApiCount(apiBox.getText())); // 2 calls for Issue 5
-        assertEquals(2, countIssuesShown());
-=======
         assertEquals(3, countIssuesShown());
->>>>>>> a327ccdb
 
         // Then have a non-self comment for Issue 9.
         UI.events.triggerEvent(UpdateDummyRepoEvent.addComment("dummy/dummy", 9, "Test comment", "test-nonself"));
