package guitests;

import java.util.Random;

import javafx.scene.input.KeyCode;
import javafx.scene.text.Text;

import org.junit.Test;
import org.loadui.testfx.exceptions.NoNodesFoundException;
import org.loadui.testfx.utils.FXTestUtils;
import org.apache.commons.lang3.RandomStringUtils;

import ui.TestController;
import ui.UI;
import ui.issuepanel.FilterPanel;
import ui.issuepanel.PanelControl;
import ui.components.PanelNameTextField;
import util.PlatformEx;
import util.events.ShowRenamePanelEvent;

import static org.junit.Assert.assertEquals;
import static ui.components.KeyboardShortcuts.CREATE_RIGHT_PANEL;
import static ui.components.KeyboardShortcuts.MAXIMIZE_WINDOW;

public class PanelRenameTest extends UITest {

    public static final int EVENT_DELAY = 1000;
    public static final int PANEL_MAX_NAME_LENGTH = 36;

    @Override
    public void launchApp() {
        FXTestUtils.launchApp(TestUI.class, "--bypasslogin=true");
    }

    @Test
    public void panelRenameTest() {
        
        Random rand = new Random();
        UI ui = TestController.getUI();
        PanelControl panels = ui.getPanelControl();
        
        // Test for saving panel name
        
        pushKeys(MAXIMIZE_WINDOW);
        sleep(EVENT_DELAY);

        // Testing case where rename is canceled with ESC
        // Expected: change not reflected
        PlatformEx.runAndWait(() -> UI.events.triggerEvent(new ShowRenamePanelEvent(0)));
        sleep(EVENT_DELAY);
        type("Renamed panel");
        push(KeyCode.ESCAPE);
        FilterPanel panel0 = (FilterPanel) panels.getPanel(0);
        Text panelNameText0 = panel0.getNameText();
        assertEquals("Panel", panelNameText0.getText());
        sleep(EVENT_DELAY);
        
        pushKeys(CREATE_RIGHT_PANEL);
        
        // Testing case where a name with whitespaces at either end is submitted
        // Expected: new name accepted with whitespaces removed
        PlatformEx.runAndWait(() -> UI.events.triggerEvent(new ShowRenamePanelEvent(1)));
        sleep(EVENT_DELAY);
        type("   Renamed panel  ");
        push(KeyCode.ENTER);
        FilterPanel panel1 = (FilterPanel) panels.getPanel(1);
        Text panelNameText1 = panel1.getNameText();
        assertEquals("Renamed panel", panelNameText1.getText());
        sleep(EVENT_DELAY);

        pushKeys(CREATE_RIGHT_PANEL);

        // Testing case where empty name is submitted
        // Expected: new name not accepted
        PlatformEx.runAndWait(() -> UI.events.triggerEvent(new ShowRenamePanelEvent(2)));
        sleep(EVENT_DELAY);
        push(KeyCode.BACK_SPACE);
        push(KeyCode.ENTER);
        FilterPanel panel2 = (FilterPanel) panels.getPanel(2);
        Text panelNameText2 = panel2.getNameText();
        assertEquals("Panel", panelNameText2.getText());
        sleep(EVENT_DELAY);
<<<<<<< HEAD
=======
        
        pushKeys(CREATE_RIGHT_PANEL);
        
        // Testing boundary case where a name shorter than maximum allowed length is submitted
        // Expected: new name accepted
        PlatformEx.runAndWait(() -> UI.events.triggerEvent(new ShowRenamePanelEvent(3)));
        sleep(EVENT_DELAY);
        String randomName3 = RandomStringUtils.randomAlphanumeric(PANEL_MAX_NAME_LENGTH - 1);
        PanelNameTextField renameTextField3 = find("#dummy/dummy_col3_renameTextField");
        renameTextField3.setText(randomName3);
        push(KeyCode.ENTER);
        FilterPanel panel3 = (FilterPanel) panels.getPanel(3);
        Text panelNameText3 = panel3.getNameText();
        assertEquals(randomName3, panelNameText3.getText());
        sleep(EVENT_DELAY);
        
        pushKeys(CREATE_RIGHT_PANEL);
        
        // Testing boundary case where a name exactly at maximum allowed length is submitted
        // Expected: new name accepted
        PlatformEx.runAndWait(() -> UI.events.triggerEvent(new ShowRenamePanelEvent(4)));
        sleep(EVENT_DELAY);
        String randomName4 = RandomStringUtils.randomAlphanumeric(PANEL_MAX_NAME_LENGTH);
        PanelNameTextField renameTextField4 = find("#dummy/dummy_col4_renameTextField");
        renameTextField4.setText(randomName4);
        push(KeyCode.ENTER);
        FilterPanel panel4 = (FilterPanel) panels.getPanel(4);
        Text panelNameText4 = panel4.getNameText();
        assertEquals(randomName4, panelNameText4.getText());
        sleep(EVENT_DELAY);

        pushKeys(CREATE_RIGHT_PANEL);

        // Testing boundary case where a name longer than maximum allowed length is submitted
        // Expected: new name not accepted
        PlatformEx.runAndWait(() -> UI.events.triggerEvent(new ShowRenamePanelEvent(5)));
        sleep(EVENT_DELAY);
        String randomName5 = RandomStringUtils.randomAlphanumeric(PANEL_MAX_NAME_LENGTH + 1);
        PanelNameTextField renameTextField5 = find("#dummy/dummy_col5_renameTextField");
        renameTextField5.setText(randomName5);
        push(KeyCode.ENTER);
        FilterPanel panel5 = (FilterPanel) panels.getPanel(5);
        Text panelNameText5 = panel5.getNameText();
        assertEquals("Panel", panelNameText5.getText());
        sleep(EVENT_DELAY);
        
        pushKeys(CREATE_RIGHT_PANEL);
        
        // Testing typing more characters when textfield is full
        // Expected: new name accepted with additional characters not added
        PlatformEx.runAndWait(() -> UI.events.triggerEvent(new ShowRenamePanelEvent(6)));
        sleep(EVENT_DELAY);
        String randomName6 = RandomStringUtils.randomAlphanumeric(PANEL_MAX_NAME_LENGTH);
        PanelNameTextField renameTextField6 = find("#dummy/dummy_col6_renameTextField");
        renameTextField6.setText(randomName6);
        
        int randomCaret6 = rand.nextInt(PANEL_MAX_NAME_LENGTH - 1);
        renameTextField6.positionCaret(randomCaret6);
        type("characters that will not be added");
        push(KeyCode.ENTER);
        FilterPanel panel6 = (FilterPanel) panels.getPanel(6);
        Text panelNameText6 = panel6.getNameText();
        assertEquals(randomName6, panelNameText6.getText());
        sleep(EVENT_DELAY);
        
        pushKeys(CREATE_RIGHT_PANEL);
        
        PlatformEx.runAndWait(() -> UI.events.triggerEvent(new ShowRenamePanelEvent(7)));
        sleep(EVENT_DELAY);
        String randomName7 = RandomStringUtils.randomAlphanumeric(PANEL_MAX_NAME_LENGTH - 4);
        PanelNameTextField renameTextField7 = find("#dummy/dummy_col7_renameTextField");
        renameTextField7.setText(randomName7);
        
        int randomCaret7 = rand.nextInt(randomName7.length());
        renameTextField7.positionCaret(randomCaret7);
        // Random string that will make the name longer than max length
        String randomString = RandomStringUtils.randomAlphanumeric(5);
        type(randomString);
        push(KeyCode.ENTER);
        String expected = (randomName7.substring(0, randomCaret7) + 
                randomString.substring(0, 4) + randomName7.substring(randomCaret7, randomName7.length()));
        FilterPanel panel7 = (FilterPanel) panels.getPanel(7);
        Text panelNameText7 = panel7.getNameText();
        assertEquals(expected, panelNameText7.getText());
        sleep(EVENT_DELAY);
>>>>>>> c5fa145d

        // Testing whether the close button appears once rename box is opened.
        // Expected: Close button should not appear once rename box is opened and while edits are being made.
        //           It should appear once the rename box is closed and the edits are done.
<<<<<<< HEAD
        press(CREATE_RIGHT_PANEL);
        boolean isPresentBeforeEdit = exists("#dummy/dummy_col3_closeButton");
        PlatformEx.runAndWait(() -> UI.events.triggerEvent(new ShowRenamePanelEvent(3)));
=======
        pushKeys(CREATE_RIGHT_PANEL);
        PlatformEx.waitOnFxThread();
        boolean isPresentBeforeEdit = exists("#dummy/dummy_col8_closeButton");
        PlatformEx.runAndWait(() -> UI.events.triggerEvent(new ShowRenamePanelEvent(8)));
>>>>>>> c5fa145d
        PlatformEx.waitOnFxThread();
        boolean isPresentDuringEdit = true; //stub value, this should change to false.
        try {
            exists("#dummy/dummy_col3_closeButton");
        } catch (NoNodesFoundException e){
            isPresentDuringEdit = false;
        }

        String randomName3 = RandomStringUtils.randomAlphanumeric(PANEL_MAX_NAME_LENGTH - 1);
        PanelNameTextField renameTextField3 = find("#dummy/dummy_col3_renameTextField");
        renameTextField3.setText(randomName3);
        push(KeyCode.ENTER);
        boolean isPresentAfterEdit = exists("#dummy/dummy_col3_closeButton");
        Text panelNameText3 = find("#dummy/dummy_col3_nameText");
        assertEquals(true, isPresentBeforeEdit);
        assertEquals(false, isPresentDuringEdit);
        assertEquals(true, isPresentAfterEdit);
        assertEquals(randomName3, panelNameText3.getText());
        PlatformEx.waitOnFxThread();
        
        // Quitting to update json
        click("File");
        push(KeyCode.DOWN).push(KeyCode.DOWN).push(KeyCode.ENTER);
        sleep(EVENT_DELAY);
    }
}<|MERGE_RESOLUTION|>--- conflicted
+++ resolved
@@ -34,8 +34,7 @@
 
     @Test
     public void panelRenameTest() {
-        
-        Random rand = new Random();
+
         UI ui = TestController.getUI();
         PanelControl panels = ui.getPanelControl();
         
@@ -80,108 +79,14 @@
         Text panelNameText2 = panel2.getNameText();
         assertEquals("Panel", panelNameText2.getText());
         sleep(EVENT_DELAY);
-<<<<<<< HEAD
-=======
-        
-        pushKeys(CREATE_RIGHT_PANEL);
-        
-        // Testing boundary case where a name shorter than maximum allowed length is submitted
-        // Expected: new name accepted
-        PlatformEx.runAndWait(() -> UI.events.triggerEvent(new ShowRenamePanelEvent(3)));
-        sleep(EVENT_DELAY);
-        String randomName3 = RandomStringUtils.randomAlphanumeric(PANEL_MAX_NAME_LENGTH - 1);
-        PanelNameTextField renameTextField3 = find("#dummy/dummy_col3_renameTextField");
-        renameTextField3.setText(randomName3);
-        push(KeyCode.ENTER);
-        FilterPanel panel3 = (FilterPanel) panels.getPanel(3);
-        Text panelNameText3 = panel3.getNameText();
-        assertEquals(randomName3, panelNameText3.getText());
-        sleep(EVENT_DELAY);
-        
-        pushKeys(CREATE_RIGHT_PANEL);
-        
-        // Testing boundary case where a name exactly at maximum allowed length is submitted
-        // Expected: new name accepted
-        PlatformEx.runAndWait(() -> UI.events.triggerEvent(new ShowRenamePanelEvent(4)));
-        sleep(EVENT_DELAY);
-        String randomName4 = RandomStringUtils.randomAlphanumeric(PANEL_MAX_NAME_LENGTH);
-        PanelNameTextField renameTextField4 = find("#dummy/dummy_col4_renameTextField");
-        renameTextField4.setText(randomName4);
-        push(KeyCode.ENTER);
-        FilterPanel panel4 = (FilterPanel) panels.getPanel(4);
-        Text panelNameText4 = panel4.getNameText();
-        assertEquals(randomName4, panelNameText4.getText());
-        sleep(EVENT_DELAY);
-
-        pushKeys(CREATE_RIGHT_PANEL);
-
-        // Testing boundary case where a name longer than maximum allowed length is submitted
-        // Expected: new name not accepted
-        PlatformEx.runAndWait(() -> UI.events.triggerEvent(new ShowRenamePanelEvent(5)));
-        sleep(EVENT_DELAY);
-        String randomName5 = RandomStringUtils.randomAlphanumeric(PANEL_MAX_NAME_LENGTH + 1);
-        PanelNameTextField renameTextField5 = find("#dummy/dummy_col5_renameTextField");
-        renameTextField5.setText(randomName5);
-        push(KeyCode.ENTER);
-        FilterPanel panel5 = (FilterPanel) panels.getPanel(5);
-        Text panelNameText5 = panel5.getNameText();
-        assertEquals("Panel", panelNameText5.getText());
-        sleep(EVENT_DELAY);
-        
-        pushKeys(CREATE_RIGHT_PANEL);
-        
-        // Testing typing more characters when textfield is full
-        // Expected: new name accepted with additional characters not added
-        PlatformEx.runAndWait(() -> UI.events.triggerEvent(new ShowRenamePanelEvent(6)));
-        sleep(EVENT_DELAY);
-        String randomName6 = RandomStringUtils.randomAlphanumeric(PANEL_MAX_NAME_LENGTH);
-        PanelNameTextField renameTextField6 = find("#dummy/dummy_col6_renameTextField");
-        renameTextField6.setText(randomName6);
-        
-        int randomCaret6 = rand.nextInt(PANEL_MAX_NAME_LENGTH - 1);
-        renameTextField6.positionCaret(randomCaret6);
-        type("characters that will not be added");
-        push(KeyCode.ENTER);
-        FilterPanel panel6 = (FilterPanel) panels.getPanel(6);
-        Text panelNameText6 = panel6.getNameText();
-        assertEquals(randomName6, panelNameText6.getText());
-        sleep(EVENT_DELAY);
-        
-        pushKeys(CREATE_RIGHT_PANEL);
-        
-        PlatformEx.runAndWait(() -> UI.events.triggerEvent(new ShowRenamePanelEvent(7)));
-        sleep(EVENT_DELAY);
-        String randomName7 = RandomStringUtils.randomAlphanumeric(PANEL_MAX_NAME_LENGTH - 4);
-        PanelNameTextField renameTextField7 = find("#dummy/dummy_col7_renameTextField");
-        renameTextField7.setText(randomName7);
-        
-        int randomCaret7 = rand.nextInt(randomName7.length());
-        renameTextField7.positionCaret(randomCaret7);
-        // Random string that will make the name longer than max length
-        String randomString = RandomStringUtils.randomAlphanumeric(5);
-        type(randomString);
-        push(KeyCode.ENTER);
-        String expected = (randomName7.substring(0, randomCaret7) + 
-                randomString.substring(0, 4) + randomName7.substring(randomCaret7, randomName7.length()));
-        FilterPanel panel7 = (FilterPanel) panels.getPanel(7);
-        Text panelNameText7 = panel7.getNameText();
-        assertEquals(expected, panelNameText7.getText());
-        sleep(EVENT_DELAY);
->>>>>>> c5fa145d
 
         // Testing whether the close button appears once rename box is opened.
         // Expected: Close button should not appear once rename box is opened and while edits are being made.
         //           It should appear once the rename box is closed and the edits are done.
-<<<<<<< HEAD
+
         press(CREATE_RIGHT_PANEL);
         boolean isPresentBeforeEdit = exists("#dummy/dummy_col3_closeButton");
         PlatformEx.runAndWait(() -> UI.events.triggerEvent(new ShowRenamePanelEvent(3)));
-=======
-        pushKeys(CREATE_RIGHT_PANEL);
-        PlatformEx.waitOnFxThread();
-        boolean isPresentBeforeEdit = exists("#dummy/dummy_col8_closeButton");
-        PlatformEx.runAndWait(() -> UI.events.triggerEvent(new ShowRenamePanelEvent(8)));
->>>>>>> c5fa145d
         PlatformEx.waitOnFxThread();
         boolean isPresentDuringEdit = true; //stub value, this should change to false.
         try {
