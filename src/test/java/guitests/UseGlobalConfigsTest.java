--- conflicted
+++ resolved
@@ -10,11 +10,8 @@
 import javafx.scene.control.ComboBox;
 import javafx.scene.control.TextField;
 import javafx.scene.input.KeyCode;
-<<<<<<< HEAD
 import org.eclipse.egit.github.core.RepositoryId;
-=======
 
->>>>>>> 5dea24e0
 import org.junit.After;
 import org.junit.Test;
 import org.loadui.testfx.utils.FXTestUtils;
@@ -46,7 +43,7 @@
         type("test").push(KeyCode.TAB);
         type("test");
         click("Sign in");
-        sleep(3000);
+        sleep(2000);
         ComboBox<String> repositorySelector = find("#repositorySelector");
         assertEquals(repositorySelector.getValue(), "dummy/dummy");
 
@@ -65,7 +62,7 @@
         press(KeyCode.SHIFT).press(KeyCode.SEMICOLON).release(KeyCode.SEMICOLON).release(KeyCode.SHIFT);
         type("dummy2/dummy2");
         push(KeyCode.ENTER);
-        sleep(3000);
+        sleep(2000);
 
         // Make a new board
         click("Boards");
