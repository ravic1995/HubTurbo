package guitests;

import org.junit.Test;

import javafx.scene.input.KeyCode;

public class MenuControlTest extends UITest {

    // TODO test that events have been triggered
    @Test
    public void menuControlTest() {
        press(KeyCode.CONTROL).press(KeyCode.W).release(KeyCode.W).release(KeyCode.CONTROL);
        press(KeyCode.CONTROL).press(KeyCode.P).release(KeyCode.P).release(KeyCode.CONTROL);
        press(KeyCode.CONTROL).press(KeyCode.SHIFT).press(KeyCode.P).release(KeyCode.P)
            .release(KeyCode.SHIFT).release(KeyCode.CONTROL);

        click("Panels");
        click("Create");
        click("Panels");
        click("Create (Left)");
        click("Panels");
        click("Close");
        click("Panels");
        click("Close");

        click("Boards");
        click("Save");
        type("1");
        click("OK");
        click("Boards");
        push(KeyCode.DOWN).push(KeyCode.DOWN);
        push(KeyCode.RIGHT);
        push(KeyCode.ENTER);
        click("Boards");
        push(KeyCode.DOWN).push(KeyCode.DOWN).push(KeyCode.DOWN);
        push(KeyCode.RIGHT);
        push(KeyCode.ENTER);
        click("OK");

        click("View");
        click("Refresh");
<<<<<<< HEAD
        press(KeyCode.F5).release(KeyCode.F5);
=======
        push(KeyCode.F5);
        click("View");
        click("Force Refresh");
        press(KeyCode.CONTROL).press(KeyCode.F5).release(KeyCode.F5).release(KeyCode.CONTROL);
>>>>>>> e49e8ac7
    }
}<|MERGE_RESOLUTION|>--- conflicted
+++ resolved
@@ -39,13 +39,6 @@
 
         click("View");
         click("Refresh");
-<<<<<<< HEAD
-        press(KeyCode.F5).release(KeyCode.F5);
-=======
         push(KeyCode.F5);
-        click("View");
-        click("Force Refresh");
-        press(KeyCode.CONTROL).press(KeyCode.F5).release(KeyCode.F5).release(KeyCode.CONTROL);
->>>>>>> e49e8ac7
     }
 }