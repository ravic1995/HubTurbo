package service;

import static org.eclipse.egit.github.core.client.IGitHubConstants.SEGMENT_REPOS;

import java.io.IOException;
import java.net.HttpURLConnection;
import java.util.ArrayList;
import java.util.Date;
import java.util.HashMap;
import java.util.List;
import java.util.Map;
import java.util.stream.Collectors;

import model.Model;

import org.apache.logging.log4j.LogManager;
import org.apache.logging.log4j.Logger;
import org.eclipse.egit.github.core.Comment;
import org.eclipse.egit.github.core.IRepositoryIdProvider;
import org.eclipse.egit.github.core.Issue;
import org.eclipse.egit.github.core.Label;
import org.eclipse.egit.github.core.Milestone;
import org.eclipse.egit.github.core.Repository;
import org.eclipse.egit.github.core.RepositoryContents;
import org.eclipse.egit.github.core.RepositoryId;
import org.eclipse.egit.github.core.User;
import org.eclipse.egit.github.core.client.GitHubRequest;
import org.eclipse.egit.github.core.client.RequestException;
import org.eclipse.egit.github.core.service.CollaboratorService;
import org.eclipse.egit.github.core.service.ContentsService;
import org.eclipse.egit.github.core.service.IssueService;
import org.eclipse.egit.github.core.service.MarkdownService;
import org.eclipse.egit.github.core.service.MilestoneService;
import org.markdown4j.Markdown4jProcessor;

import service.updateservice.CommentUpdateService;
import service.updateservice.ModelUpdater;
import stubs.ServiceManagerStub;
import ui.StatusBar;

/**
 * Singleton class that provides access to the GitHub API services required by HubTurbo
 * 
 * Only data from a single repository can be loaded at any point of time. 
 * The currently loaded repository is stored in the application's ServiceManager instance
 * 
 * Also holds a reference to the application's current Model instance, which stores the repository's 
 * labels, milestones, assignees and issues.
 * */
public class ServiceManager {
	private static final Logger logger = LogManager.getLogger(ServiceManager.class.getName());
	public static final boolean isTestMode = false;
	
	protected static final String METHOD_PUT = "PUT";
	protected static final String METHOD_POST = "POST";
	public static final String CHANGELOG_TAG = "[Change Log]";
	
	public static final String KEY_ISSUES = "issues";
	public static final String KEY_MILESTONES = "milestones";
	public static final String KEY_LABELS = "labels";
	public static final String KEY_COLLABORATORS = "collaborators";
	
	private static final ServiceManager serviceManagerInstance = new ServiceManager();
	private GitHubClientExtended githubClient;
	
	private CollaboratorService collabService;
	private IssueServiceExtended issueService;
	private LabelServiceFixed labelService;
	private MilestoneService milestoneService;
	private RepositoryServiceExtended repositoryService;
	private MarkdownService markdownService;
	private ContentsService contentService;
	
	private ModelUpdater modelUpdater;
	private Model model;
	private IRepositoryIdProvider repoId;
	
	public static final String STATE_ALL = "all";
	public static final String STATE_OPEN = "open";
	public static final String STATE_CLOSED = "closed";

	// Login state
	private String password;
	private String repoOwner;
	private String repoName;

	protected ServiceManager(){
		githubClient = new GitHubClientExtended();
		collabService = new CollaboratorService(githubClient);
		issueService = new IssueServiceExtended(githubClient);
		labelService = new LabelServiceFixed(githubClient);
		milestoneService = new MilestoneService(githubClient);
		repositoryService = new RepositoryServiceExtended(githubClient);
		markdownService = new MarkdownService(githubClient);
		contentService = new ContentsService(githubClient);
		model = new Model();
	}

	public IRepositoryIdProvider getRepoId(){
		return repoId;
	}
	
	public Model getModel(){
		return model;
	}
	
	public Date getLastModelUpdateTime(){
		if(modelUpdater != null){
			return modelUpdater.getLastUpdateTime();
		}
		return null;
	}
	
	public void setupAndStartModelUpdate() {
		if(modelUpdater != null){
			stopModelUpdate();
		}
		if(repoId != null){
			modelUpdater = new ModelUpdater(githubClient, model);
			modelUpdater.startModelUpdate();
		}
	}
	
	public void restartModelUpdate(){
		if(modelUpdater != null){
			modelUpdater.stopModelUpdate();
			modelUpdater.startModelUpdate();
		}
	}
	
	public void stopModelUpdate(){
		if(modelUpdater !=  null){
			modelUpdater.stopModelUpdate();
		}
	}
	
	public static ServiceManager getInstance(){
		if(!isTestMode){
			return serviceManagerInstance;
		}else{
			return new ServiceManagerStub();
		}
	}
	
	public boolean login(String userId, String password){
		this.password = password;
		githubClient.setCredentials(userId, password);
		try {
			GitHubRequest request = new GitHubRequest();
			request.setUri("/");
			githubClient.get(request);
		} catch (IOException e) {
			// Login failed
			return false;
		}
		return true;
	}
	
	public String getUserId(){
		return githubClient.getUser();
	}
	
	public String getPassword(){
		assert password != null;
		return password;
	}

	public boolean setupRepository(String owner, String name) throws IOException{
<<<<<<< HEAD
		repoOwner = owner;
		repoName = name;
=======
		StatusBar.displayMessage("Authenticating...");
>>>>>>> 195a20ce
		repoId = RepositoryId.create(owner, name);
		if(checkRepository(repoId)){
			return model.loadComponents(repoId);
		}else{
			throw new IOException("Cannot access repository"); //TODO: create specific exception for this
		}
		
	}
	
	public String getRepoOwner() {
		return repoOwner;
	}
	
	public String getRepoName() {
		return repoName;
	}
	
	public boolean checkRepository(String repo) throws IOException{
		String repoURL = SEGMENT_REPOS + "/" + repo;
		return check(repoURL);
	}
	
	public boolean checkRepository(IRepositoryIdProvider repo) throws IOException{
		return checkRepository(repo.generateId());
	}
	
	protected boolean check(String uri) throws IOException {
		try {
			GitHubRequest req = new GitHubRequest();
			githubClient.get(req.setUri(uri));
			return true;
		} catch (RequestException e) {
			if (e.getStatus() == HttpURLConnection.HTTP_NOT_FOUND)
				return false;
			throw e;
		}
	}
	
	public int getRemainingRequests(){
		return githubClient.getRemainingRequests();
	}
	
	public int getRequestLimit(){
		return githubClient.getRequestLimit();
	}
	
	@SuppressWarnings("rawtypes")
	public HashMap<String, List> getGitHubResources(IRepositoryIdProvider repoId) throws IOException {
		this.repoId = repoId;
		model.setRepoId(repoId);
		List<User> ghCollaborators = getCollaborators();
		List<Label> ghLabels = getLabels();
		List<Milestone> ghMilestones = getMilestones();
		List<Issue> ghIssues = getAllIssues();
		
		HashMap<String, List> map = new HashMap<String, List>();
		map.put(KEY_COLLABORATORS, ghCollaborators);
		map.put(KEY_LABELS, ghLabels);
		map.put(KEY_MILESTONES, ghMilestones);
		map.put(KEY_ISSUES, ghIssues);
		return map;
	}
	
	/**
	 * Label Services
	 * */
	
	public List<Label> getLabels() throws IOException{
		if(repoId != null){
			return labelService.getLabels(repoId);
		}
		return new ArrayList<Label>();
	}
	
	public Label createLabel(Label ghLabel) throws IOException{
		if(repoId != null){
			return labelService.createLabel(repoId, ghLabel);
		}
		return null; //TODO:
	}
	
	public void deleteLabel(String label) throws IOException{
		if(repoId != null){
			labelService.deleteLabel(repoId, label);
		}
	}
	
	public Label editLabel(Label label , String name) throws IOException{
		if(repoId != null){
			return (Label)labelService.editLabel(repoId, label, name);
		}
		return null;
	}
	
	/**
	 * Milestone Services
	 * */
	public List<Milestone> getMilestones() throws IOException{
		if(repoId != null){
			return milestoneService.getMilestones(repoId, STATE_ALL);
		}
		return new ArrayList<Milestone>();
	}
	
	public Milestone createMilestone(Milestone milestone) throws IOException{
		if(repoId != null){
			return milestoneService.createMilestone(repoId, milestone);
		}
		return null;
	}
	
	public void deleteMilestone(int milestoneNum) throws IOException{
		if(repoId != null){
			milestoneService.deleteMilestone(repoId, milestoneNum);
		}
	}
	
	public Milestone editMilestone(Milestone milestone) throws IOException{
		if(repoId != null){
			return (Milestone)milestoneService.editMilestone(repoId, milestone);
		}
		return null;
	}
	
	
	/**
	 * Collaborator Services 
	 * */
	
	public List<User> getCollaborators() throws IOException{
		if(repoId != null){
			return collabService.getCollaborators(repoId);
		}
		return new ArrayList<User>();
	}
	
	/**
	 * Issue Services
	 * */
	
	public List<Issue> getAllIssues() throws IOException{
		if(repoId != null){
			Map<String, String> filters = new HashMap<String, String>();
			filters.put(IssueService.FIELD_FILTER, STATE_ALL);
			filters.put(IssueService.FILTER_STATE, STATE_ALL);
			return issueService.getIssues(repoId, filters);
		}
		return new ArrayList<Issue>();
	}
	
	public Issue createIssue(Issue issue) throws IOException{
		if(repoId != null){
			return issueService.createIssue(repoId, issue);
		}
		return null;
	}
	
	public Issue getIssue(int issueId) throws IOException{
		if(repoId !=  null){
			return issueService.getIssue(repoId, issueId);
		}
		return null;
	}
	
	public HashMap<String, Object> getIssueData(int issueId) throws IOException{
		if(repoId != null){
			return issueService.getIssueData(repoId, issueId);
		}
		return new HashMap<String, Object>();
	}
	
	public String getDateFromIssueData(HashMap<String, Object> issueData){
		return (String)issueData.get(IssueServiceExtended.ISSUE_DATE);
	}
	
	public Issue getIssueFromIssueData(HashMap<String, Object> issueData){
		return (Issue)issueData.get(IssueServiceExtended.ISSUE_CONTENTS);
	}
	
	public Issue editIssue(Issue latest, String dateModified) throws IOException{
		if(repoId != null){
			return (Issue)issueService.editIssue(repoId, latest, dateModified);
		}
		return null;
	}
	
	public Issue editIssueTitle(int issueId, String title) throws IOException{
		if(repoId != null){
			return issueService.editIssueTitle(repoId, issueId, title);
		}
		return null;
	}
	
	public Issue editIssueBody(int issueId, String body) throws IOException{
		if(repoId != null){
			return issueService.editIssueBody(repoId, issueId, body);
		}
		return null;
	}
	
	public void closeIssue(int issueId) throws IOException{
		if(repoId != null){
			issueService.editIssueState(repoId, issueId, false);
		}
	}
	
	public void openIssue(int issueId) throws IOException{
		if(repoId != null){
			issueService.editIssueState(repoId, issueId, true);
		}
	}
	
	/**
	 * Methods to work with comments data from github
	 * */
	
	public void logIssueChanges(int issueId, String changes){
		String changeLog = CHANGELOG_TAG + "\n" + changes;
		try {
			createComment(issueId, changeLog);
		} catch (IOException e) {
			logger.error(e.getLocalizedMessage(), e);
		}
	}
	
	public CommentUpdateService getCommentUpdateService(int id, List<Comment> list){
		return new CommentUpdateService(githubClient, id, list);
	}
	
	public Comment createComment(int issueId, String comment) throws IOException{
		if(repoId != null){
			return (Comment)issueService.createComment(repoId, Integer.toString(issueId), comment);
		}
		return null;
	}
	
	public String getMarkupForComment(Comment comment){
		try {
			return getContentMarkup(comment.getBody());
		} catch (IOException e) {
			logger.error(e.getLocalizedMessage(), e);
			return comment.getBody();
		}
	}
	
	/**
	 * Gets events for a issue from GitHub, or returns
	 * a cached version if already present.
	 * @param issueId
	 * @return
	 * @throws IOException
	 */
	public ArrayList<TurboIssueEvent> getEvents(int issueId) throws IOException{
		if(repoId != null){
			return issueService.getIssueEvents(repoId, issueId).getTurboIssueEvents();
		}
		return new ArrayList<>();
	}
	
	/**
	 * Gets comments for a issue from GitHub, or returns
	 * a cached version if already present.
	 * @param issueId
	 * @return
	 * @throws IOException
	 */
	public List<Comment> getComments(int issueId) throws IOException{
		if(repoId != null){
			List<Comment> cached = model.getCommentsListForIssue(issueId);
			if(cached == null){
				return getLatestComments(issueId);
			}else{
				return cached;
			}
		}
		return new ArrayList<Comment>();
	}
	
	/**
	 * Gets comments from an issue from GitHub and updates the cache.
	 * @param issueId
	 * @return
	 * @throws IOException
	 */
	private List<Comment> getLatestComments(int issueId) throws IOException{
		if(repoId != null){
			List<Comment> comments = issueService.getComments(repoId, issueId);
			List<Comment> list =  comments.stream()
						   				  .map(c -> {
						   					  			c.setBodyHtml(getMarkupForComment(c));
						   					  			return c;})
						   				  .collect(Collectors.toList());
			model.cacheCommentsListForIssue(list, issueId);
			return list;
		}
		return new ArrayList<Comment>();
	}
	
	public void deleteComment(long commentId) throws IOException{
		if(repoId != null){
			issueService.deleteComment(repoId, commentId);
		}
	}
	
	public Comment editComment(Comment comment) throws IOException{
		if(repoId != null){
			return issueService.editComment(repoId, comment);
		}
		return null;
	}
	
	/**
	 * Methods to work with issue labels
	 * */
	
	public List<Label> setLabelsForIssue(long issueId, List<Label> labels) throws IOException{
		if(repoId != null){
			return labelService.setLabels(repoId, Long.toString(issueId), labels);
		}
		return new ArrayList<Label>();
	}
	
	/**
	 * Adds list of labels to a github issue. Returns all the labels for the issue.
	 * */
	public List<Label> addLabelsToIssue(int issueId, List<Label> labels) throws IOException{
		if(repoId != null){
			return labelService.addLabelsToIssue(repoId, Integer.toString(issueId), labels);
		}
		return new ArrayList<Label>();
	}
	
	public void deleteLabelsFromIssue(int issueId, List<Label> labels) throws IOException{
		for(Label label : labels){
			deleteLabelFromIssue(issueId, label);
		}
	}
	
	public void deleteLabelFromIssue(int issueId, Label label) throws IOException{
		if(repoId != null){
			labelService.deleteLabelFromIssue(repoId, Integer.toString(issueId), label);
		}		
	}
	
	public boolean setIssueMilestone(int issueId, Milestone milestone) throws IOException{
		if(repoId != null){
			Issue result = issueService.setIssueMilestone(repoId, issueId, milestone);
			Milestone resMilestone = result.getMilestone();
			if(resMilestone == null){
				return milestone == null;
			}else{
				return milestone.getNumber() == resMilestone.getNumber();
			}
		}
		return false;
	}
	
	public boolean setIssueAssignee(int issueId, User user) throws IOException{
		if(repoId != null){
			Issue result = issueService.setIssueAssignee(repoId, issueId, user);
			User assignee = result.getAssignee();
			if(assignee == null){
				return user == null;
			}else{
				return assignee.getLogin().equals(user.getLogin());
			}
		}
		return false;
	}
	
	/**
	 * Get user repositories
	 * */
	
	/**
	 * Returns a list of the user's public repositories
	 * */
	public List<Repository> getRepositories() throws IOException{
		return repositoryService.getRepositories();
	}
	
	/**
	 * Returns a list of the names of the user's public repositories
	 * */
	public List<String> getRepositoriesNames() throws IOException{
		return repositoryService.getRepositoriesNames(getUserId());
	}
	
	/**
	 * Returns a list of the public repositories belonging to the user and the user's organisations
	 * */
	public List<Repository> getAllRepositories() throws IOException{
		return repositoryService.getAllRepositories(getUserId());
	}
	
	/**
	 * Returns a list of the names of the public repositories belonging to the user and the user's organisations
	 * */
	public List<String> getAllRepositoryNames() throws IOException{
		return repositoryService.getAllRepositoriesNames(getUserId());
	}
	
	/**
	 * Markdown service methods
	 * */
	public String getContentMarkup(final String text) throws IOException{
		if(text.contains("#")){
			return getRepositoryHtml(text);
		}
		return new Markdown4jProcessor().process(text);
	}
	
	public String getRepositoryHtml(final String text) throws IOException {
		if(repoId != null){
			return markdownService.getRepositoryHtml(repoId, text);
		}else{
			return "";
		}
	}
	
	public String getHtml(final String text, final String mode)
			throws IOException {
		return markdownService.getHtml(text, mode);
	}
	
	/**
	 * Contents service methods
	 * */
	public List<RepositoryContents> getContents(IRepositoryIdProvider repository)
			throws IOException {
		return contentService.getContents(repository);
	}
	public List<RepositoryContents> getContents(
			IRepositoryIdProvider repository, String path) throws IOException {
		return contentService.getContents(repository, path);
	}


}<|MERGE_RESOLUTION|>--- conflicted
+++ resolved
@@ -166,12 +166,9 @@
 	}
 
 	public boolean setupRepository(String owner, String name) throws IOException{
-<<<<<<< HEAD
 		repoOwner = owner;
 		repoName = name;
-=======
 		StatusBar.displayMessage("Authenticating...");
->>>>>>> 195a20ce
 		repoId = RepositoryId.create(owner, name);
 		if(checkRepository(repoId)){
 			return model.loadComponents(repoId);
