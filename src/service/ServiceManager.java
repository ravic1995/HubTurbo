--- conflicted
+++ resolved
@@ -726,16 +726,10 @@
 	}
 
 	/**
-<<<<<<< HEAD
 	 * Gets events for a issue from GitHub. This only includes information
 	 * that GitHub exposes, such as milestones being added, labels being
 	 * removed, etc. Events like comments being added must be gotten separately.
 	 * 
-=======
-	 * Gets events for a issue from GitHub, or returns a cached version if
-	 * already present.
-	 *
->>>>>>> db4466c1
 	 * @param issueId
 	 * @return
 	 * @throws IOException
