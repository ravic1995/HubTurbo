# Changelog

<<<<<<< HEAD
=======
# V3.12.0

- Milestone and work allocation boards can be automatically generated
- Closed issues are now shown in a different colour
- Fixed bug where saved repositories were sometimes being deleted
- Fixed bug where panel UI would go blank when switching repo
- Fixed bugs with panel selection in tests
- Upgraded to ControlsFX 8.40.10

>>>>>>> 2ae20592
# V3.11.0

- Users can now refer to milestones with aliases
- Removable repos are now indicated as such
- The close button won't be shown when panels are being renamed
- Fixed paging bug which caused missing milestones
- Fixed bug where repos were sometimes not saved after updating
- Improved testing support for typing strings

# V3.10.0

- Issues can now be sorted by milestone
- Keyboard shortcuts are now consistent with OS X conventions (using <kbd>⌘</kbd> instead of <kbd>Ctrl</kbd>)
- Board names are now validated
- Added a means of navigating PR tabs without leaving the panel view
- Label positions in the label picker are now stable when typing
- Fixed bug with label picker undo window which could lead to inconsistent model state
- Fixed bug where repo list wasn't updated when a repo was added
- Fixed bug where API requests for pull requests were unauthenticated
- Unstable tests are no longer run on Travis
- Improved documentation for `sort`

# V3.9.0

- Review comments are now taken into account by the `updated` qualifier
- The browser view will scroll to the bottom on loading an issue
- Fixed bug with hotkey for switching repository

# V3.8.0

- Fixed unresponsive <kbd>Ctrl</kbd> keybindings
- Fixed a bug where I/O errors could go unreported

# V3.7.1

- Temporarily removed `updated-self` and `updated-others`
- Fixed bug where adding labels quickly caused undo not to work properly
- Improvements to testing infrastructure

# V3.7.0

- <kbd>Ctrl</kbd> + <kbd>1</kbd> .. <kbd>9</kbd> will jump to the nth issue
- <kbd>Ctrl</kbd> + <kbd>Enter</kbd> and <kbd>Ctrl</kbd> + <kbd>F</kbd> will move focus to the panel and filter field respectively; <kbd>Space</kbd> <kbd>Space</kbd> is no longer the default hotkey for this
- Fixed bugs with panel focus
- Infrastructure for supporting updates to review comments

# V3.6.1

- Fixed bug where issue event metadata was not being downloaded
- Fixed bug with locale-specific dates

# V3.6.0

- Label picker changes are now delayed and can be undone
- Issues can be sorted by status
- Issues can be filtered more precisely by self/non-self updates
- Open repositories can be closed
- The title bar now shows the name of the currently-open board
- Issue metadata ETags are now saved, optimising quota use
- Fixed bug where issues would become unread after a self update
- Fixed bug where unread issues would appear as read
- Fixed bug where the first panel did not always have focus on startup
- Additional testing infrastructure

# V3.5.1

- Reverted addition of Chrome custom profile
- Repositories can now be removed

# V3.5.0

- A Chrome custom profile now persists users' sessions in the browser view
- Added hotkeys to jump directly to issues
- Added keyboard shortcut for changing board
- Updated chromedriver to 2-18
- Fixed globalConfigTest failing randomly on CI
- Fixed bug with certain resources being detected as unchanged due to not considering paged ETags

# V3.4.0

- Changes to labels via the label picker can now be undone
- Panels can now be sorted by assignee
- Boards can now be saved without having to specify a name if there already is one
- <kbd>Esc</kbd> removes focus from the repo selection dropdown
- Fixed hotkey conflict between <kbd>R</kbd> and <kbd>Ctrl</kbd> + <kbd>R</kbd>
- Fixed bug where label ordering caused issues not to matched

# V3.3.0

- Panels can now be given names
- Label updates are now aggregated
- Label picker now distinguishes existing labels and new ones
- Fixed bug where metadata updates were not shown
- Fixed bug where closing a panel wouldn't put focus on another panel
- Default comment hotkey changed to <kbd>R</kbd> (was formerly <kbd>C</kbd>)
- Adjusted coding conventions on braces

# V3.2.0

- Fixed bug with label picker going off-screen
- Fixed bug where an abbreviated string wouldn't match a label
- Fixed documentation of keyboard shortcut for Mark As Read
- Findbugs integrated into build process

# V3.1.0

- Polished and standardized user and developer documentation
- Added visual support for groups in label picker
- Improved support for older GitHub repositories
- Added support for 64-bit Linux chromedriver
- bView no longer takes away focus from pView on Windows
- Fixed bug where the login dialog redownloads the primary repository if wrong casing is specified
- Additional detection and recovery mechanisms for local cache corruption

# V3.0.0

- Added the label picker
- Documentation is now part of the main repository
- Removed all `.jar` dependencies from the repository
- Streamlined the user login process
- Allowed user customisation of keyboard shortcuts
- Fixed issues with the repository selector
- Rewrite of GUI logic
- More robust testing
- Added detection for `json` corruption
- UI now shows remaining GitHub API calls and time till next refresh

# V2.9.0

- `updated` filter now differentiates between issue event actors by ignoring own events
- Attached implicit sorting by last updated time to `updated` filter
- Remapped keyboard shortcut for mark as read
- Corrected keyboard shortcut for creating left panel
- More robust switching between bView and pView
- Test cases are now compatible with Windows
- Eclipse project files fixed

# V2.8.0

- Re-enabled feed
- Read and unread status for issues
- `id` qualifier now supports number ranges
- New `sort` qualifier, which supports sorting by many different keys
- Status bars for repository update operations
- Repositories now refresh periodically
- Fixed repository updates not being propagated
- Fixed bugs with labels and other resources not appearing
- UI optimisations
- Fixed quirky browser behaviour and made it open on logic instead of on first click
- User config directory is now called `settings`
- CI and extensive test coverage

# V2.7.0

- Rewrite of back end
- Multiple repositories can be loaded concurrently via the `repo` qualifier
- A few missing features: feed, visual feedback, drag-and-drop

# V2.6.0

- Cleaned up login process; browser is only shown on clicking an issue
- Fixed progress bar updates being out of sync
- Fixed issues with focus and hotkeys

# V2.5.0

- Error handling for exceeding the API rate limit
- Fixed assertion failures on startup
- Fixed bugs where browser view would restart when clicking on an issue
- Fixed focus issues with double space and the filter box
- Fixed navigation keys sometimes not working

# V2.4.2

- Fixed bug where closing a panel wouldn't transfer focus to another panel
- Fixed bug where double space wouldn't transfer focus to the issue list

# V2.4.1

- Fixed bug where more than 5 log files were produced
- Fixed bug with space not applying filters

# V2.4.0

- Fixed a deadlock caused by switching repo right as the sync timer triggers
- All progress dialogs now show the progress of downloads
- Fixed F5 not working in filter box
- Refined Esc behaviour in filter box

# V2.3.0

- Fixed long-standing issues with syncs taking much longer than required
- HubTurbo will automatically log in after the first time
- Cache will temporarily be deleted on update
- Implemented navigation shortcuts involving the filter box
- Panels will now be scrolled to when navigated to with hotkeys
- Fixed bug with `is:issue`
- Fixed bugs with some hotkeys not working when focus is on issue list
- Fixed bugs with double space hotkey
- Fixed bug where no panel would have focus on startup/switching project

# V2.2.0

- Implemented more navigation shortcuts
- f/b now cycle back
- Fixed bug where changes to issues weren't always being received
- Fixed bug where clicking on panels themselves wouldn't give focus

# V2.1.2

- Upgraded to JavaFX 8u40
- Implemented navigation shortcuts
- Fixed bug where project-switcher wouldn't show selected project

# V2.1.1

- `updated` filter no longer causes issue events to be downloaded on the UI thread
- Ensured that chromedriver is updated when HubTurbo is installed via updater

# V2.1.0

- Updated chromedriver to 2.14
- Fixed bug where browser view stopped responding after showing alerts
- Fixed bug where the main HubTurbo application window wouldn't receive focus
- Number of log files is now limited to 5
- HubTurbo will only sync if the browser view has changed
- Added additional logging and safety checks in case browser view stops responding

# V2.0.1

- Fixed bug where sync timer was at 10 seconds instead of 60
- Fixed issue with clicking project-switching dropdown still causing a sync on Windows sometimes

# V2.0.0

- Fixes for concurrency issues, such as when syncs happen repeatedly despite only being triggered once
- Syncs won't be triggered if the project-switching box is clicked to bring HT into focus
- Added hotkey for jumping to the comment box in the browser
- When the browser view is reopened, the issue that caused the event will be shown

# V1.9.4

- Fixed bug with wrong window getting focus
- Fixed bug where the window wouldn't get focus if minimized

# V1.9.3

- Fixed wrong Chrome window getting focus

# V1.9.2

- Fixed crashes on OS X due to Windows-specific code
- Fixed bug where updates happened more often than intended

# V1.9.1

- Hotfix for index out of bounds exception

# V1.9.0

- Feed now contains comment updates
- Dragging issues into filter box now shows similar issues
- Issues with new comments will be highlighted until clicked
- Browser window gains focus when appropriate
- Added keyboard shortcut for jumping between filter box and issue cards
- More details in logs

# V1.8.0

- Update timer is reset on every focus-triggered sync, and paused during syncing
- More visual feedback when syncing, including new status bar
- F5 will now trigger refresh even if focus is not on the issue list
- Added failsafes for browser disconnection

# V1.7.1

- Automatic updates now pause while an update is in progress
- The repository combobox now shows when an update is in progress

# V1.7.0

- Fixed bug where panels did not show new issues
- Log file size limited
- Fixed bug with attempting to close the application before logging in
- Upgraded ControlsFX and fixed visual bugs with dialogs
- Renamed "Panel Sets" to "Boards"

# V1.6.1

- Fixed bug where corruption of the cache could happen upon switching project

# V1.6.0

- Fixed bug where chromedriver wasn't extracted on startup
- Fixed bugs with modifier keys in the filter box on OS X
- Browser view now only initialises after login and no longer resizes sometimes afterwards
- Added unit tests for login process

# V1.5.0

- Sets of panels can now be saved
- Issue cards now show comment count
- Issue status changes are now shown in feed
- Fixed bug where `Ctrl+W` wouldn't close newly-created columns

# V1.4.0

- Refactoring
- Labels are no longer created automatically
- Project configuration has been removed
- Fixed bug where application wouldn't close when login button was clicked
- Periodic updates now start from when previous ones end rather than occur at a fixed rate

# V1.3.0

- `updated` qualifier shows issue changes in issue panel
- Improved appearance of login dialog
- Login dialog now remembers basic details
- Autocompletion includes collaborator names
- Fixes for high memory usage over time due to concurrency issues
- Columns are now known as panels
- `Ctrl+W` now deletes the right panels

# V1.2.0

- Side panel is hidden
- `updated` can now take a number and will default to `<` in that case

# V1.1.0

- `updated` filter qualifier
- Force Refresh now shows a progress dialog
- Fixed bug with issues being wrongly identified as pull requests
- More logging

# V1.0.0

- Documentation page is now shown in the browser instead of a webview
- Pull requests are differentiated from issues by an icon in the card

# V0.9.0

- Updater now integrates with HubTurbo and will show this changelog on startup if an update occurred
- Fixed bugs with issue status not updating, and with high memory usage
- Fixed bugs with selection changing wrongly on refresh
- Logs now contain more relevant information

# V0.8.1

- Fixed bugs with selection being reset on refresh, jumping to the wrong items, and not being registered on click when window is not in focus
- Made parser stricter when dealing with empty qualifiers
- Improved appearance of login dialog

# V0.8.0

- Basic feed

# V0.7.21

- Bug fixes
- Focus now remains on selected issues when switching window and refreshing

# V0.7.20

- Bug fixes

# V0.7.19

- Bug fixes for filters
- Added more filter qualifiers

# V0.7.18

- Overhauled filters
- Users can now access public repositories which they might not have push access to<|MERGE_RESOLUTION|>--- conflicted
+++ resolved
@@ -1,7 +1,5 @@
 # Changelog
 
-<<<<<<< HEAD
-=======
 # V3.12.0
 
 - Milestone and work allocation boards can be automatically generated
@@ -11,7 +9,6 @@
 - Fixed bugs with panel selection in tests
 - Upgraded to ControlsFX 8.40.10
 
->>>>>>> 2ae20592
 # V3.11.0
 
 - Users can now refer to milestones with aliases
