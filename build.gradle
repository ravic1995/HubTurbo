/*
 * Gradle Configuration File
 *
 * For more details take a look at the Java Quickstart chapter in the Gradle
 * user guide available at http://gradle.org/docs/2.2.1/userguide/tutorial_java_projects.html
 */

plugins {
    id "com.github.kt3k.coveralls" version "2.4.0"
    id "com.github.johnrengelman.shadow" version "1.2.1"
}

allprojects {

    apply plugin: 'eclipse'
    apply plugin: 'idea'
    apply plugin: 'maven'
    apply plugin: 'jacoco'

    apply plugin: 'checkstyle'
    checkstyle {
        toolVersion = "6.7"
    }

    apply plugin: 'findbugs'

    apply plugin: 'java'

    // TODO: add group here (e.g. group = 'sg.edu.nus.comp.hubturbo')
<<<<<<< HEAD
    version = '3.11.0'
=======
    version = '3.12.0'
>>>>>>> 2ae20592
    sourceCompatibility = JavaVersion.VERSION_1_8
    targetCompatibility = JavaVersion.VERSION_1_8

    repositories {
        jcenter()
        mavenCentral()
        maven { url "https://repo.eclipse.org/content/repositories/egit-releases/" }
        maven { url "https://oss.sonatype.org/content/repositories/snapshots/" }
    }

    project.ext {
        log4jVersion = '2.3'
        controlsfxVersion = '8.40.10'
        gsonVersion = '2.3.1'
        guavaVersion = '18.0'
        jnaVersion = '4.1.0'
        markdown4jVersion = '2.2-cj-1.0'
        openjfxDialogsVersion = '1.0.3'
        egitVersion = '4.0.1.201506240215-r'
        prettytimeVersion = '4.0.0.Final'
        seleniumJavaVersion = '2.46.0'
        seleniumServerVersion = '2.46.0'

        junitVersion = '4.12'
        testFxVersion = '3.1.0'
    }

    dependencies {
        compile "org.apache.logging.log4j:log4j-api:$log4jVersion"
        compile "org.apache.logging.log4j:log4j-core:$log4jVersion"
        compile "org.controlsfx:controlsfx:$controlsfxVersion"
        compile "com.google.code.gson:gson:$gsonVersion"
        compile "com.google.guava:guava:$guavaVersion"
        compile "net.java.dev.jna:jna:$jnaVersion"
        compile "org.commonjava.googlecode.markdown4j:markdown4j:$markdown4jVersion"
        compile "org.controlsfx:openjfx-dialogs:$openjfxDialogsVersion"
        compile "org.eclipse.mylyn.github:org.eclipse.egit.github.core:$egitVersion"
        compile "org.ocpsoft.prettytime:prettytime:$prettytimeVersion"
        compile "org.seleniumhq.selenium:selenium-java:$seleniumJavaVersion"
        compile "org.seleniumhq.selenium:selenium-server:$seleniumServerVersion"

        testCompile "junit:junit:$junitVersion"
        testCompile "org.loadui:testFx:$testFxVersion"
    }

    test {
        forkEvery = 1
        if (System.env.'CI') {
            exclude 'unstable'
        }
    }

    sourceSets {
        unstableTests {
            java.srcDir 'src/test/java/unstable'
            compileClasspath += main.output + test.output
            runtimeClasspath += main.output + test.output

            ext.guiTestResources = "${sourceSets.test.resources.getSrcDirs()[0]}/guitests"
            ext.unstableTestResources = "${sourceSets.test.output.resourcesDir}/unstable"
        }
    }

    configurations {
        unstableTestsCompile.extendsFrom testCompile
        unstableTestsRuntime.extendsFrom testRuntime
    }

    task generateUnstableTestResources(type: Copy) {
        from sourceSets.unstableTests.ext.guiTestResources
        into sourceSets.unstableTests.ext.unstableTestResources
    }

    task unstableTests(type: Test) {
        forkEvery = 1
        dependsOn generateUnstableTestResources
        testClassesDir = sourceSets.unstableTests.output.classesDir
        classpath = sourceSets.unstableTests.runtimeClasspath
    }

    jacoco {
        toolVersion = "0.7.5.201505241946"
    }

    jar {
        manifest {
            attributes 'Main-Class': 'ui.UI'
        }
    }

    assemble.dependsOn shadowJar
}

task checkstyleHtml << {
    ant.xslt(in: checkstyleMain.reports.xml.destination,
             style: file('config/checkstyle/checkstyle-noframes-sorted.xsl'),
             out: new File(checkstyleMain.reports.xml.destination.parent, 'main.html'))
}

checkstyleMain.finalizedBy checkstyleHtml

tasks.withType(FindBugs) {
    reports {
        xml.enabled = false
        html.enabled = true
    }
}

findbugs {
    excludeFilter = file("${projectDir}/config/findbugs/excludeFilter.xml")
}

task jacocoRootReport(type: JacocoReport) {
    dependsOn = allprojects.test
    sourceDirectories = files(allprojects.sourceSets.main.allSource.srcDirs)
    classDirectories =  files(allprojects.sourceSets.main.output)
    executionData = files(allprojects.jacocoTestReport.executionData)
    afterEvaluate {
        classDirectories = files(classDirectories.files.collect {
            fileTree(dir: it, exclude: ['github/**', 'backend/github/**'])
        })
    }
    reports {
        html.enabled = true
        xml.enabled = true
    }
}

coveralls {
    sourceDirs = allprojects.sourceSets.main.allSource.srcDirs.flatten()
    jacocoReportPath = "${buildDir}/reports/jacoco/jacocoRootReport/jacocoRootReport.xml"
}

tasks.coveralls {
    group = 'Coverage reports'
    description = 'Uploads the aggregated coverage report to Coveralls'

    dependsOn jacocoRootReport
    onlyIf { System.env.'CI' }
}

task wrapper(type: Wrapper) {
    gradleVersion = '2.4'
}<|MERGE_RESOLUTION|>--- conflicted
+++ resolved
@@ -27,11 +27,7 @@
     apply plugin: 'java'
 
     // TODO: add group here (e.g. group = 'sg.edu.nus.comp.hubturbo')
-<<<<<<< HEAD
-    version = '3.11.0'
-=======
     version = '3.12.0'
->>>>>>> 2ae20592
     sourceCompatibility = JavaVersion.VERSION_1_8
     targetCompatibility = JavaVersion.VERSION_1_8
 
